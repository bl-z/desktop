import * as React from 'react'

import List from './list'
import FileDiffLine from './file-diff-line'

import IRepository from '../models/repository'
import { FileChange } from '../models/status'

import { LocalGitOperations, Diff, Commit } from '../lib/local-git-operations'

const RowHeight = 20

interface IFileDiffProps {
  readonly repository: IRepository
  readonly readOnly: boolean
  readonly file: FileChange | null
  readonly commit: Commit | null
}

interface IFileDiffState {
  readonly diff: Diff
}

export default class FileDiff extends React.Component<IFileDiffProps, IFileDiffState> {

  public constructor(props: IFileDiffProps) {
    super(props)

    this.state = { diff: new Diff([]) }
  }

  public componentWillReceiveProps(nextProps: IFileDiffProps) {
    this.renderDiff(nextProps.repository, nextProps.file, nextProps.readOnly)
  }

  private async renderDiff(repository: IRepository, file: FileChange | null, readOnly: boolean) {
    if (!file) {
      // TOOD: don't render anything
    } else {

      const diff = await LocalGitOperations.getDiff(repository, file, this.props.commit)

      this.setState(Object.assign({}, this.state, { diff }))
    }
  }

  private renderRow(row: number): JSX.Element {
    const line = this.state.diff.lines[row]
    const id = `${this.props.file!.path} ${row}`

    return (
      <FileDiffLine text={line.text}
                    type={line.type}
                    oldLineNumber={line.oldLineNumber}
                    newLineNumber={line.newLineNumber}
                    key={id} />
    )
  }

  public render() {

    if (this.props.file) {
      return (
        <div className='panel' id='file-diff'>
          <List id='diff-text'
                itemCount={this.state.diff.lines.length}
                itemHeight={RowHeight}
                renderItem={row => this.renderRow(row)}
                selectedRow={-1} />
        </div>
      )
    } else {
      return (
<<<<<<< HEAD
        <div className='panel' id='file-diff'>
=======
        <div className='blankslate' id='file-diff'>
>>>>>>> 57347a3e
          No file selected
        </div>
      )
    }
  }
}<|MERGE_RESOLUTION|>--- conflicted
+++ resolved
@@ -71,11 +71,7 @@
       )
     } else {
       return (
-<<<<<<< HEAD
-        <div className='panel' id='file-diff'>
-=======
-        <div className='blankslate' id='file-diff'>
->>>>>>> 57347a3e
+        <div className='panel blankslate' id='file-diff'>
           No file selected
         </div>
       )
