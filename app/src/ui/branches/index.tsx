--- conflicted
+++ resolved
@@ -135,7 +135,6 @@
         )
 
       case BranchesTab.PullRequests: {
-<<<<<<< HEAD
         return (
           <CSSTransitionGroup
             transitionName="cross-fade"
@@ -147,40 +146,6 @@
             {this.renderPullRequests()}
           </CSSTransitionGroup>
         )
-=======
-        const pullRequests = this.props.pullRequests
-        if (pullRequests) {
-          if (pullRequests.length > 0) {
-            return (
-              <PullRequestList
-                pullRequests={pullRequests}
-                currentPullRequest={this.props.currentPullRequest}
-                onPullRequestClicked={this.onPullRequestClicked}
-                onDismiss={this.onDismiss}
-              />
-            )
-          } else {
-            const repo = this.props.repository
-            const name = repo.gitHubRepository
-              ? repo.gitHubRepository.fullName
-              : repo.name
-            const isOnDefaultBranch =
-              this.props.defaultBranch &&
-              this.props.currentBranch &&
-              this.props.defaultBranch.name === this.props.currentBranch.name
-            return (
-              <NoPullRequests
-                repositoryName={name}
-                isOnDefaultBranch={!!isOnDefaultBranch}
-                onCreateBranch={this.onCreateBranch}
-                onCreatePullRequest={this.onCreatePullRequest}
-              />
-            )
-          }
-        } else {
-          return <PullRequestsLoading />
-        }
->>>>>>> 3a600972
       }
     }
 
@@ -195,6 +160,7 @@
           <PullRequestList
             key="pr-list"
             pullRequests={pullRequests}
+            currentPullRequest={this.props.currentPullRequest}
             onPullRequestClicked={this.onPullRequestClicked}
             onDismiss={this.onDismiss}
           />
