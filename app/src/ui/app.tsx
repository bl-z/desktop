import * as React from 'react'
import { ipcRenderer, remote } from 'electron'

import { Resizable } from './resizable'
import RepositoriesList from './repositories-list'
import { default as RepositoryView } from './repository'
import NotLoggedIn from './not-logged-in'
import { WindowControls } from './window/window-controls'
import { Dispatcher, AppStore, GitUserStore } from '../lib/dispatcher'
import Repository from '../models/repository'
import { LocalGitOperations } from '../lib/local-git-operations'
import { MenuEvent } from '../main-process/menu'
import fatalError from '../lib/fatal-error'
import { IAppState, RepositorySection, Popup } from '../lib/app-state'
import Popuppy from './popuppy'
import CreateBranch from './create-branch'
import Branches from './branches'
import AddRepository from './add-repository'

interface IAppProps {
  readonly dispatcher: Dispatcher
  readonly appStore: AppStore
  readonly gitUserStore: GitUserStore
}

export default class App extends React.Component<IAppProps, IAppState> {
  public constructor(props: IAppProps) {
    super(props)

    this.state = props.appStore.getState()
    props.appStore.onDidUpdate(state => {
      state.users.forEach(user => {
        // In theory a user should _always_ have an array of emails (even if
        // it's empty). But in practice, if the user had run old dev builds this
        // may not be the case. So for now we need to guard this. We should
        // remove this check in the not too distant future.
        // @joshaber (August 10, 2016)
        if (!user.emails) { return }

        const gitUsers = user.emails.map(email => {
          return {
            endpoint: user.endpoint,
            email,
            login: user.login,
            avatarURL: user.avatarURL,
          }
        })

        for (const user of gitUsers) {
          this.props.gitUserStore.cacheUser(user)
        }
      })

      this.setState(state)
    })

    ipcRenderer.on('menu-event', (event: Electron.IpcRendererEvent, { name }: { name: MenuEvent }) => {
      this.onMenuEvent(name)
    })
  }

  private onMenuEvent(name: MenuEvent): any {
    switch (name) {
      case 'push': return this.push()
      case 'pull': return this.pull()
      case 'select-changes': return this.selectChanges()
      case 'select-history': return this.selectHistory()
      case 'add-local-repository': return this.showFileBrowser()
      case 'create-branch': return this.createBranch()
      case 'show-branches': return this.showBranches()
      case 'remove-repository': return this.removeRepository()
      case 'add-repository': return this.addRepository()
    }

    return fatalError(`Unknown menu event name: ${name}`)
  }

  private addRepository() {
    this.props.dispatcher.showPopup(Popup.AddRepository, null)
  }

  private createBranch() {
    this.props.dispatcher.showPopup(Popup.CreateBranch, this.state.selectedRepository)
  }

  private showBranches() {
    this.props.dispatcher.showPopup(Popup.ShowBranches, this.state.selectedRepository)
  }

  private selectChanges(): Promise<void> {
    const repository = this.state.selectedRepository
    if (!repository) { return Promise.resolve() }

    return this.props.dispatcher.changeRepositorySection(repository, RepositorySection.Changes)
  }

  private selectHistory(): Promise<void> {
    const repository = this.state.selectedRepository
    if (!repository) { return Promise.resolve() }

    return this.props.dispatcher.changeRepositorySection(repository, RepositorySection.History)
  }

  private async push() {
    const repository = this.state.selectedRepository
    if (!repository) { return }

    const remote = await LocalGitOperations.getDefaultRemote(repository)
    if (!remote) {
      console.error('This repo has no remotes ¯\_(ツ)_/¯')
      return
    }

    const state = this.state.repositoryState
    if (!state) {
      console.error('¯\_(ツ)_/¯')
      return
    }

    const branch = state.branchesState.currentBranch
    if (!branch) {
      console.error('This repo is on an unborn branch ¯\_(ツ)_/¯')
      return
    }

    const upstream = branch.upstream
    if (upstream) {
      await LocalGitOperations.push(repository, remote, branch.name, false)
    } else {
      await LocalGitOperations.push(repository, remote, branch.name, true)
    }
  }

  private async pull() {
    const repository = this.state.selectedRepository
    if (!repository) { return }

    const remote = await LocalGitOperations.getDefaultRemote(repository)
    if (!remote) {
      console.error('This repo has no remotes ¯\_(ツ)_/¯')
      return
    }

    const state = this.state.repositoryState
    if (!state) {
      console.error('¯\_(ツ)_/¯')
      return
    }

    const branch = state.branchesState.currentBranch
    if (!branch) {
      console.error('This repo is on an unborn branch ¯\_(ツ)_/¯')
      return
    }

    await LocalGitOperations.pull(repository, remote, branch.name)
  }

  public componentDidMount() {
    document.ondragover = document.ondrop = (e) => {
      e.preventDefault()
    }

    document.body.ondrop = (e) => {
      const files = e.dataTransfer.files
      this.handleDragAndDrop(files)
      e.preventDefault()
    }
  }

  private handleDragAndDrop(fileList: FileList) {
    const paths: string[] = []
    for (let i = 0; i < fileList.length; i++) {
      const path = fileList[i]
      paths.push(path.path)
    }

    this.addRepositories(paths)
  }

  private showFileBrowser() {
    const directories = remote.dialog.
        showOpenDialog({ properties: [ 'openDirectory', 'multiSelections' ] })
    if (directories && directories.length > 0) {
      this.addRepositories(directories)
    }
  }

  private removeRepository() {
    const repository = this.state.selectedRepository
    if (!repository) {
      return
    }

    const repoID: number = repository.id
    this.props.dispatcher.removeRepositories([ repoID ])
  }

<<<<<<< HEAD
  private addRepositories(paths: string[]) {
    const repositories = paths.map(p => new Repository(p))
    this.props.dispatcher.addRepositories(repositories)
=======
  private async addRepositories(paths: string[]) {
    const addedRepos = await this.props.dispatcher.addRepositories(paths)
    addedRepos.forEach(repo => this.refreshGitHubRepositoryInfo(repo))
>>>>>>> 5a8eb360
  }

  private renderTitlebar() {
    if (process.platform !== 'darwin' && process.platform !== 'win32') {
      return null
    }

    const winControls = process.platform === 'win32'
      ? <WindowControls />
      : null

    return (
      <div id='desktop-app-title-bar'>
        <span className='app-title'>GitHub Desktop</span>
        {winControls}
      </div>
    )
  }

  /** Put the main application menu into a context menu for now (win only) */
  private onContextMenu(e: React.MouseEvent<any>) {
    if (process.platform === 'win32') {
      e.preventDefault()
      ipcRenderer.send('show-popup-app-menu', null)
    }
  }

  private renderPopup(): JSX.Element | null {
    const popup = this.state.currentPopup
    if (!popup) { return null }

    let content: JSX.Element | null = null
    switch (popup) {
      case Popup.CreateBranch:
        content = <CreateBranch repository={this.state.selectedRepository!}
                                dispatcher={this.props.dispatcher}
                                branches={this.state.repositoryState!.branchesState.allBranches}
                                currentBranch={this.state.repositoryState!.branchesState.currentBranch}/>
        break

      case Popup.ShowBranches:
        content = <Branches allBranches={this.state.repositoryState!.branchesState.allBranches}
                            recentBranches={this.state.repositoryState!.branchesState.recentBranches}
                            currentBranch={this.state.repositoryState!.branchesState.currentBranch}
                            defaultBranch={this.state.repositoryState!.branchesState.defaultBranch}
                            dispatcher={this.props.dispatcher}
                            repository={this.state.selectedRepository!}/>
        break

      case Popup.AddRepository:
        content = <AddRepository dispatcher={this.props.dispatcher}/>
        break
    }

    if (!content) {
      return fatalError(`Unknown popup: ${popup}`)
    }

    return <Popuppy>{content}</Popuppy>
  }

  private renderApp() {
    return (
      <div id='desktop-app-contents' onContextMenu={e => this.onContextMenu(e)}>
        <Resizable id='desktop-app-sidebar' configKey='repositories-list-width'>
          <RepositoriesList selectedRepository={this.state.selectedRepository}
                            onSelectionChanged={repository => this.onSelectionChanged(repository)}
                            dispatcher={this.props.dispatcher}
                            repos={this.state.repositories}
                            // TODO: This is wrong. Just because we have 0 repos
                            // doesn't necessarily mean we're loading.
                            loading={this.state.repositories.length === 0}/>
        </Resizable>

        {this.renderRepository()}

        {this.renderPopup()}
      </div>
    )
  }

  private renderRepository() {
    const selectedRepository = this.state.selectedRepository
    if (!selectedRepository) {
      return <NoRepositorySelected/>
    }

    return (
      <RepositoryView repository={selectedRepository}
                      state={this.state.repositoryState!}
                      dispatcher={this.props.dispatcher}
                      gitUserStore={this.props.gitUserStore}/>
    )
  }

  private renderNotLoggedIn() {
    return (
      <div id='desktop-app-contents'>
        <NotLoggedIn dispatcher={this.props.dispatcher}/>
      </div>
    )
  }

  public render() {
    return (
      <div id='desktop-app-chrome'>
        {this.renderTitlebar()}
        {this.state.users.length > 0 ? this.renderApp() : this.renderNotLoggedIn()}
      </div>
    )
  }

  private refreshRepository(repository: Repository) {
    // This probably belongs in the Repository component or whatever, but until
    // that exists...
    console.log(repository)
    this.props.dispatcher.refreshGitHubRepositoryInfo(repository)
  }

  private onSelectionChanged(repository: Repository) {
    this.props.dispatcher.selectRepository(repository)

    this.refreshRepository(repository)
  }
}

function NoRepositorySelected() {
  return (
    <div className='panel blankslate'>
      No repository selected
    </div>
  )
}<|MERGE_RESOLUTION|>--- conflicted
+++ resolved
@@ -196,15 +196,8 @@
     this.props.dispatcher.removeRepositories([ repoID ])
   }
 
-<<<<<<< HEAD
   private addRepositories(paths: string[]) {
-    const repositories = paths.map(p => new Repository(p))
-    this.props.dispatcher.addRepositories(repositories)
-=======
-  private async addRepositories(paths: string[]) {
-    const addedRepos = await this.props.dispatcher.addRepositories(paths)
-    addedRepos.forEach(repo => this.refreshGitHubRepositoryInfo(repo))
->>>>>>> 5a8eb360
+    this.props.dispatcher.addRepositories(paths)
   }
 
   private renderTitlebar() {
