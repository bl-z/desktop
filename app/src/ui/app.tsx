import * as React from 'react'
import { ipcRenderer, remote } from 'electron'

import { Resizable } from './resizable'
import { RepositoriesList } from './repositories-list'
import { RepositoryView } from './repository'
import { NotLoggedIn } from './not-logged-in'
import { WindowControls } from './window/window-controls'
import { Dispatcher, AppStore, CloningRepository } from '../lib/dispatcher'
import { Repository } from '../models/repository'
import { MenuEvent } from '../main-process/menu'
import { assertNever } from '../lib/fatal-error'
import { IAppState, RepositorySection, PopupType, SelectionType } from '../lib/app-state'
import { Popuppy } from './popuppy'
import { CreateBranch } from './create-branch'
import { Branches } from './branches'
import { AddRepository } from './add-repository'
import { RenameBranch } from './rename-branch'
import { DeleteBranch } from './delete-branch'
import { PublishRepository } from './publish-repository'
import { CloningRepositoryView } from './cloning-repository'
import { showPopupAppMenu, setMenuEnabled, setMenuVisible } from './main-process-proxy'
import { DiscardChanges } from './discard-changes'
<<<<<<< HEAD
import { updateStore, UpdateState } from './lib/update-store'
import { getDotComAPIEndpoint } from '../lib/api'
import { MenuIDs } from '../main-process/menu'

/** The interval at which we should check for updates. */
const UpdateCheckInterval = 1000 * 60 * 4
=======
import { StatsStore, ILaunchStats } from '../lib/stats'

const SendStatsInterval = 1000 * 60 * 4
>>>>>>> 6ce3f545

interface IAppProps {
  readonly dispatcher: Dispatcher
  readonly appStore: AppStore
  readonly statsStore: StatsStore
}

export class App extends React.Component<IAppProps, IAppState> {
  public constructor(props: IAppProps) {
    super(props)

    this.state = props.appStore.getState()
    props.appStore.onDidUpdate(state => {
      this.setState(state)

      const selectedState = state.selectedState
      let haveBranch = false
      if (selectedState && selectedState.type === SelectionType.Repository) {
        const currentBranch = selectedState.state.branchesState.currentBranch
        const defaultBranch = selectedState.state.branchesState.defaultBranch
        // If we are:
        //  1. on the default branch, or
        //  2. on an unborn branch, or
        //  3. on a detached HEAD
        // there's not much we can do.
        if (!currentBranch || !defaultBranch || currentBranch.name === defaultBranch.name) {
          haveBranch = false
        } else {
          haveBranch = true
        }
      }

      setMenuEnabled('rename-branch', haveBranch)
      setMenuEnabled('delete-branch', haveBranch)
    })

    ipcRenderer.on('menu-event', (event: Electron.IpcRendererEvent, { name }: { name: MenuEvent }) => {
      this.onMenuEvent(name)
    })

<<<<<<< HEAD
    updateStore.onDidChange(state => {
      const visibleItem = (function () {
        switch (state) {
          case UpdateState.CheckingForUpdates: return 'checking-for-updates'
          case UpdateState.UpdateReady: return 'quit-and-install-update'
          case UpdateState.UpdateNotAvailable: return 'check-for-updates'
          case UpdateState.UpdateAvailable: return 'downloading-update'
        }

        return assertNever(state, `Unknown update state: ${state}`)
      })() as MenuIDs

      const menuItems = new Set([
        'checking-for-updates',
        'downloading-update',
        'check-for-updates',
        'quit-and-install-update',
      ]) as Set<MenuIDs>

      menuItems.delete(visibleItem)
      for (const item of menuItems) {
        setMenuVisible(item, false)
      }

      setMenuVisible(visibleItem, true)
    })

    updateStore.onError(error => {
      console.log(`Error checking for updates:`)
      console.error(error)

      this.props.dispatcher.postError(error)
    })

    setInterval(() => this.checkForUpdates, UpdateCheckInterval)
    this.checkForUpdates()
=======
    ipcRenderer.on('launch-timing-stats', (event: Electron.IpcRendererEvent, { stats }: { stats: ILaunchStats }) => {
      console.info(`App ready time: ${stats.mainReadyTime}ms`)
      console.info(`Load time: ${stats.loadTime}ms`)
      console.info(`Renderer ready time: ${stats.rendererReadyTime}ms`)

      this.props.statsStore.recordLaunchStats(stats)
      this.props.statsStore.reportStats()

      setInterval(() => this.props.statsStore.reportStats(), SendStatsInterval)
    })
>>>>>>> 6ce3f545
  }

  private onMenuEvent(name: MenuEvent): any {
    switch (name) {
      case 'push': return this.push()
      case 'pull': return this.pull()
      case 'select-changes': return this.selectChanges()
      case 'select-history': return this.selectHistory()
      case 'add-local-repository': return this.showFileBrowser()
      case 'create-branch': return this.createBranch()
      case 'show-branches': return this.showBranches()
      case 'remove-repository': return this.removeRepository()
      case 'add-repository': return this.addRepository()
      case 'rename-branch': return this.renameBranch()
      case 'delete-branch': return this.deleteBranch()
      case 'check-for-updates': return this.checkForUpdates()
      case 'quit-and-install-update': return updateStore.quitAndInstallUpdate()
    }

    return assertNever(name, `Unknown menu event name: ${name}`)
  }

  private checkForUpdates() {
    if (process.env.NODE_ENV === 'development' || process.env.TEST_ENV) { return }

    const dotComUsers = this.props.appStore.getState().users.filter(u => u.endpoint === getDotComAPIEndpoint())
    if (!dotComUsers.length) { return }

    const dotComUser = dotComUsers[0]
    updateStore.checkForUpdates(dotComUser ? dotComUser.login : '')
  }

  private renameBranch() {
    const state = this.state.selectedState
    if (!state || state.type !== SelectionType.Repository) { return }

    const branch = state.state.branchesState.currentBranch
    if (!branch) { return }

    this.props.dispatcher.showPopup({
      type: PopupType.RenameBranch,
      repository: state.repository,
      branch,
    })
  }

  private deleteBranch() {
    const state = this.state.selectedState
    if (!state || state.type !== SelectionType.Repository) { return }

    const branch = state.state.branchesState.currentBranch
    if (!branch) { return }

    this.props.dispatcher.showPopup({
      type: PopupType.DeleteBranch,
      repository: state.repository,
      branch,
    })
  }

  private addRepository() {
    this.props.dispatcher.showPopup({
      type: PopupType.AddRepository,
    })
  }

  private createBranch() {
    const state = this.state.selectedState
    if (!state || state.type !== SelectionType.Repository) { return }

    this.props.dispatcher.showPopup({
      type: PopupType.CreateBranch,
      repository: state.repository,
    })
  }

  private showBranches() {
    const state = this.state.selectedState
    if (!state || state.type !== SelectionType.Repository) { return }

    this.props.dispatcher.showPopup({
      type: PopupType.ShowBranches,
      repository: state.repository,
    })
  }

  private selectChanges() {
    const state = this.state.selectedState
    if (!state || state.type !== SelectionType.Repository) { return }

    this.props.dispatcher.changeRepositorySection(state.repository, RepositorySection.Changes)
  }

  private selectHistory() {
    const state = this.state.selectedState
    if (!state || state.type !== SelectionType.Repository) { return }

    this.props.dispatcher.changeRepositorySection(state.repository, RepositorySection.History)
  }

  private push() {
    const state = this.state.selectedState
    if (!state || state.type !== SelectionType.Repository) { return }

    this.props.dispatcher.push(state.repository)
  }

  private async pull() {
    const state = this.state.selectedState
    if (!state || state.type !== SelectionType.Repository) { return }

    this.props.dispatcher.pull(state.repository)
  }

  public componentDidMount() {
    document.ondragover = document.ondrop = (e) => {
      e.preventDefault()
    }

    document.body.ondrop = (e) => {
      const files = e.dataTransfer.files
      this.handleDragAndDrop(files)
      e.preventDefault()
    }
  }

  private handleDragAndDrop(fileList: FileList) {
    const paths: string[] = []
    for (let i = 0; i < fileList.length; i++) {
      const path = fileList[i]
      paths.push(path.path)
    }

    this.addRepositories(paths)
  }

  private showFileBrowser() {
    const directories = remote.dialog.
        showOpenDialog({ properties: [ 'openDirectory', 'multiSelections' ] })
    if (directories && directories.length > 0) {
      this.addRepositories(directories)
    }
  }

  private removeRepository() {
    const state = this.state.selectedState
    if (!state) { return }

    this.props.dispatcher.removeRepositories([ state.repository ])
  }

  private async addRepositories(paths: ReadonlyArray<string>) {
    const repositories = await this.props.dispatcher.addRepositories(paths)
    if (repositories.length) {
      this.props.dispatcher.selectRepository(repositories[0])
    }
  }

  private renderTitlebar() {
    const winControls = __WIN32__
      ? <WindowControls />
      : null

    return (
      <div id='desktop-app-title-bar'>
        <span className='app-title'>GitHub Desktop</span>
        {winControls}
      </div>
    )
  }

  /** Put the main application menu into a context menu for now (win only) */
  private onContextMenu(e: React.MouseEvent<any>) {
    if (__WIN32__) {
      e.preventDefault()
      showPopupAppMenu()
    }
  }

  private currentPopupContent(): JSX.Element | null {
    const popup = this.state.currentPopup
    if (!popup) { return null }

    if (popup.type === PopupType.CreateBranch) {
      const repository = popup.repository
      const state = this.props.appStore.getRepositoryState(repository)
      return <CreateBranch repository={repository}
                           dispatcher={this.props.dispatcher}
                           branches={state.branchesState.allBranches}
                           currentBranch={state.branchesState.currentBranch}/>
    } else if (popup.type === PopupType.ShowBranches) {
      const repository = popup.repository
      const state = this.props.appStore.getRepositoryState(repository)
      return <Branches allBranches={state.branchesState.allBranches}
                       recentBranches={state.branchesState.recentBranches}
                       currentBranch={state.branchesState.currentBranch}
                       defaultBranch={state.branchesState.defaultBranch}
                       dispatcher={this.props.dispatcher}
                       repository={popup.repository}
                       commits={state.commits}/>
    } else if (popup.type === PopupType.AddRepository) {
      return <AddRepository dispatcher={this.props.dispatcher}/>
    } else if (popup.type === PopupType.RenameBranch) {
      return <RenameBranch dispatcher={this.props.dispatcher}
                           repository={popup.repository}
                           branch={popup.branch}/>
    } else if (popup.type === PopupType.DeleteBranch) {
      return <DeleteBranch dispatcher={this.props.dispatcher}
                           repository={popup.repository}
                           branch={popup.branch}/>
    } else if (popup.type === PopupType.PublishRepository) {
      return <PublishRepository repository={popup.repository}
                                dispatcher={this.props.dispatcher}
                                users={this.state.users}/>
    } else if (popup.type === PopupType.ConfirmDiscardChanges) {
      return <DiscardChanges repository={popup.repository}
                             dispatcher={this.props.dispatcher}
                             files={popup.files}/>
    }

    return assertNever(popup, `Unknown popup type: ${popup}`)
  }

  private renderPopup(): JSX.Element | null {
    const handleOverlayClick = () => {this.props.dispatcher.closePopup()}
    const content = this.currentPopupContent()
    if (!content) { return null }

    return (
      <div className='fill-window'>
        <div className='fill-window popup-overlay' onClick={handleOverlayClick}></div>
        <Popuppy>{content}</Popuppy>
      </div>
    )
  }

  private renderErrors() {
    const errors = this.state.errors
    if (!errors.length) { return null }

    const clearErrors = () => {
      for (const error of errors) {
        this.props.dispatcher.clearError(error)
      }
    }

    const msgs = errors.map(e => e.message)
    return (
      <Popuppy>
        {msgs.map((msg, i) => <pre className='popup-error-output' key={i}>{msg}</pre>)}

        <div className='popup-actions'>
          <button onClick={clearErrors}>OK</button>
        </div>
      </Popuppy>
    )
  }

  private renderApp() {
    const selectedRepository = this.state.selectedState ? this.state.selectedState.repository : null
    return (
      <div id='desktop-app-contents' onContextMenu={e => this.onContextMenu(e)}>
        <Resizable id='desktop-app-sidebar' configKey='repositories-list-width'>
          <RepositoriesList selectedRepository={selectedRepository}
                            onSelectionChanged={repository => this.onSelectionChanged(repository)}
                            dispatcher={this.props.dispatcher}
                            repositories={this.state.repositories}
                            loading={this.state.loading}/>
        </Resizable>

        {this.renderRepository()}

        {this.renderPopup()}

        {this.renderErrors()}
      </div>
    )
  }

  private renderRepository() {
    const selectedState = this.state.selectedState
    if (!selectedState) {
      return <NoRepositorySelected/>
    }

    if (selectedState.type === SelectionType.Repository) {
      return (
        <RepositoryView repository={selectedState.repository}
                        state={selectedState.state}
                        dispatcher={this.props.dispatcher}
                        emoji={this.state.emoji}/>
      )
    } else if (selectedState.type === SelectionType.CloningRepository) {
      return <CloningRepositoryView repository={selectedState.repository}
                                    state={selectedState.state}/>
    } else {
      return assertNever(selectedState, `Unknown state: ${selectedState}`)
    }
  }

  private renderNotLoggedIn() {
    return (
      <div id='desktop-app-contents'>
        <NotLoggedIn dispatcher={this.props.dispatcher}/>
      </div>
    )
  }

  public render() {
    return (
      <div id='desktop-app-chrome'>
        {this.renderTitlebar()}
        {this.state.users.length > 0 ? this.renderApp() : this.renderNotLoggedIn()}
      </div>
    )
  }

  private onSelectionChanged(repository: Repository | CloningRepository) {
    this.props.dispatcher.selectRepository(repository)

    if (repository instanceof Repository) {
      this.props.dispatcher.refreshGitHubRepositoryInfo(repository)
    }
  }
}

function NoRepositorySelected() {
  return (
    <div className='panel blankslate'>
      No repository selected
    </div>
  )
}<|MERGE_RESOLUTION|>--- conflicted
+++ resolved
@@ -21,18 +21,15 @@
 import { CloningRepositoryView } from './cloning-repository'
 import { showPopupAppMenu, setMenuEnabled, setMenuVisible } from './main-process-proxy'
 import { DiscardChanges } from './discard-changes'
-<<<<<<< HEAD
 import { updateStore, UpdateState } from './lib/update-store'
 import { getDotComAPIEndpoint } from '../lib/api'
 import { MenuIDs } from '../main-process/menu'
+import { StatsStore, ILaunchStats } from '../lib/stats'
 
 /** The interval at which we should check for updates. */
-const UpdateCheckInterval = 1000 * 60 * 4
-=======
-import { StatsStore, ILaunchStats } from '../lib/stats'
+const UpdateCheckInterval = 1000 * 60 * 60 * 4
 
 const SendStatsInterval = 1000 * 60 * 4
->>>>>>> 6ce3f545
 
 interface IAppProps {
   readonly dispatcher: Dispatcher
@@ -73,7 +70,6 @@
       this.onMenuEvent(name)
     })
 
-<<<<<<< HEAD
     updateStore.onDidChange(state => {
       const visibleItem = (function () {
         switch (state) {
@@ -110,7 +106,7 @@
 
     setInterval(() => this.checkForUpdates, UpdateCheckInterval)
     this.checkForUpdates()
-=======
+
     ipcRenderer.on('launch-timing-stats', (event: Electron.IpcRendererEvent, { stats }: { stats: ILaunchStats }) => {
       console.info(`App ready time: ${stats.mainReadyTime}ms`)
       console.info(`Load time: ${stats.loadTime}ms`)
@@ -121,7 +117,6 @@
 
       setInterval(() => this.props.statsStore.reportStats(), SendStatsInterval)
     })
->>>>>>> 6ce3f545
   }
 
   private onMenuEvent(name: MenuEvent): any {
