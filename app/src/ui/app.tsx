import * as React from 'react'
import { ipcRenderer, shell } from 'electron'

import { RepositoriesList } from './repositories-list'
import { RepositoryView } from './repository'
import { TitleBar } from './window/title-bar'
import { Dispatcher, AppStore, CloningRepository } from '../lib/dispatcher'
import { Repository } from '../models/repository'
import { MenuEvent } from '../main-process/menu'
import { assertNever } from '../lib/fatal-error'
import { IAppState, RepositorySection, Popup, PopupType, FoldoutType, SelectionType } from '../lib/app-state'
import { RenameBranch } from './rename-branch'
import { DeleteBranch } from './delete-branch'
import { CloningRepositoryView } from './cloning-repository'
import { Toolbar, ToolbarDropdown, DropdownState, PushPullButton, BranchDropdown } from './toolbar'
import { OcticonSymbol, iconForRepository } from './octicons'
import { showCertificateTrustDialog, registerContextualMenuActionDispatcher } from './main-process-proxy'
import { DiscardChanges } from './discard-changes'
import { updateStore, UpdateStatus } from './lib/update-store'
import { getDotComAPIEndpoint } from '../lib/api'
import { ILaunchStats } from '../lib/stats'
import { Welcome } from './welcome'
import { AppMenuBar } from './app-menu'
import { findItemByAccessKey, itemIsSelectable } from '../models/app-menu'
import { UpdateAvailable } from './updates'
import { Preferences } from './preferences'
import { Account } from '../models/account'
import { TipState } from '../models/tip'
import { shouldRenderApplicationMenu } from './lib/features'
import { Merge } from './merge-branch'
import { RepositorySettings } from './repository-settings'
import { AppError } from './app-error'
import { MissingRepository } from './missing-repository'
import { AddExistingRepository, CreateRepository, CloneRepository } from './add-repository'
import { CreateBranch } from './create-branch'
import { SignIn } from './sign-in'
import { InstallGit } from './install-git'
import { About } from './about'
import { getVersion, getName } from './lib/app-proxy'
import { Publish } from './publish-repository'
import { Acknowledgements } from './acknowledgements'
import { UntrustedCertificate } from './untrusted-certificate'
import { CSSTransitionGroup } from 'react-transition-group'
import { BlankSlateView } from './blank-slate'
import { ConfirmRemoveRepository } from '../ui/remove-repository/confirm-remove-repository'
import { sendReady } from './main-process-proxy'
import { TermsAndConditions } from './terms-and-conditions'
import { ZoomInfo } from './window/zoom-info'

/** The interval at which we should check for updates. */
const UpdateCheckInterval = 1000 * 60 * 60 * 4

const SendStatsInterval = 1000 * 60 * 60 * 4

interface IAppProps {
  readonly dispatcher: Dispatcher
  readonly appStore: AppStore
  readonly startTime: number
}

export const dialogTransitionEnterTimeout = 250
export const dialogTransitionLeaveTimeout = 100

/**
 * The time to delay (in ms) from when we've loaded the initial state to showing
 * the window. This is try to give Chromium enough time to flush our latest DOM
 * changes. See https://github.com/desktop/desktop/issues/1398.
 */
const ReadyDelay = 100

export class App extends React.Component<IAppProps, IAppState> {
  private loading = true

  /**
   * Used on non-macOS platforms to support the Alt key behavior for
   * the custom application menu. See the event handlers for window
   * keyup and keydown.
   */
  private lastKeyPressed: string | null = null

  /**
   * Gets a value indicating whether or not we're currently showing a
   * modal dialog such as the preferences, or an error dialog.
   */
  private get isShowingModal() {
    return this.state.currentPopup || this.state.errors.length
  }

  public constructor(props: IAppProps) {
    super(props)

    registerContextualMenuActionDispatcher()

    props.dispatcher.loadInitialState().then(() => {
      this.loading = false
      this.forceUpdate()

      requestIdleCallback(() => {
        const now = performance.now()
        sendReady(now - props.startTime)

        // Loading emoji is super important but maybe less important that
        // loading the app. So defer it until we have some breathing space.
        requestIdleCallback(() => {
          props.appStore.loadEmoji()

          this.props.dispatcher.reportStats()

          setInterval(() => this.props.dispatcher.reportStats(), SendStatsInterval)
        })
      }, { timeout: ReadyDelay })
    })

    this.state = props.appStore.getState()
    props.appStore.onDidUpdate(state => {
      this.setState(state)
    })

    props.appStore.onDidError(error => {
      props.dispatcher.postError(error)
    })

    ipcRenderer.on('menu-event', (event: Electron.IpcRendererEvent, { name }: { name: MenuEvent }) => {
      this.onMenuEvent(name)
    })

    updateStore.onDidChange(state => {
      const status = state.status

      if (!(__RELEASE_ENV__ === 'development' || __RELEASE_ENV__ === 'test') && status === UpdateStatus.UpdateReady) {
        this.props.dispatcher.setUpdateBannerVisibility(true)
      }
    })

    updateStore.onError(error => {
      log.error(`Error checking for updates`, error)

      this.props.dispatcher.postError(error)
    })

    setInterval(() => this.checkForUpdates(), UpdateCheckInterval)
    this.checkForUpdates()

    ipcRenderer.on('launch-timing-stats', (event: Electron.IpcRendererEvent, { stats }: { stats: ILaunchStats }) => {
      console.info(`App ready time: ${stats.mainReadyTime}ms`)
      console.info(`Load time: ${stats.loadTime}ms`)
      console.info(`Renderer ready time: ${stats.rendererReadyTime}ms`)

      this.props.dispatcher.recordLaunchStats(stats)
    })

    ipcRenderer.on('certificate-error', (event: Electron.IpcRendererEvent, { certificate, error, url }: { certificate: Electron.Certificate, error: string, url: string }) => {
      this.props.dispatcher.showPopup({
        type: PopupType.UntrustedCertificate,
        certificate,
        url,
      })
    })
  }

  private onMenuEvent(name: MenuEvent): any {

    // Don't react to menu events when an error dialog is shown.
    if (this.state.errors.length) {
      return
    }

    switch (name) {
      case 'push': return this.push()
      case 'pull': return this.pull()
      case 'select-changes': return this.selectChanges()
      case 'select-history': return this.selectHistory()
      case 'add-local-repository': return this.showAddLocalRepo()
      case 'create-branch': return this.showCreateBranch()
      case 'show-branches': return this.showBranches()
      case 'remove-repository': return this.removeRepository(this.getRepository())
      case 'create-repository': return this.showCreateRepository()
      case 'rename-branch': return this.renameBranch()
      case 'delete-branch': return this.deleteBranch()
      case 'show-preferences': return this.props.dispatcher.showPopup({ type: PopupType.Preferences })
      case 'choose-repository': return this.props.dispatcher.showFoldout({ type: FoldoutType.Repository })
      case 'open-working-directory': return this.openCurrentRepositoryWorkingDirectory()
      case 'update-branch': return this.updateBranch()
      case 'merge-branch': return this.mergeBranch()
      case 'show-repository-settings' : return this.showRepositorySettings()
      case 'view-repository-on-github' : return this.viewRepositoryOnGitHub()
      case 'compare-branch': return this.compareBranch()
      case 'open-in-shell': return this.openCurrentRepositoryInShell()
      case 'clone-repository': return this.showCloneRepo()
      case 'show-about': return this.showAbout()
      case 'boomtown': return this.boomtown()
    }

    return assertNever(name, `Unknown menu event name: ${name}`)
  }

  private boomtown() {
    setImmediate(() => {
      throw new Error('Boomtown!')
    })
  }

  private checkForUpdates() {
    if (__RELEASE_ENV__ === 'development' || __RELEASE_ENV__ === 'test') { return }

    updateStore.checkForUpdates(this.getUsernameForUpdateCheck(), true)
  }

  private getUsernameForUpdateCheck() {
    const dotComAccount = this.getDotComAccount()
    return dotComAccount ? dotComAccount.login : ''
  }

  private getDotComAccount(): Account | null {
    const state = this.props.appStore.getState()
    const accounts = state.accounts
    const dotComAccount = accounts.find(a => a.endpoint === getDotComAPIEndpoint())
    return dotComAccount || null
  }

  private getEnterpriseAccount(): Account | null {
    const state = this.props.appStore.getState()
    const accounts = state.accounts
    const enterpriseAccount = accounts.find(a => a.endpoint !== getDotComAPIEndpoint())
    return enterpriseAccount || null
  }

  private updateBranch() {
    const state = this.state.selectedState
    if (!state || state.type !== SelectionType.Repository) { return }

    const defaultBranch = state.state.branchesState.defaultBranch
    if (!defaultBranch) { return }

    this.props.dispatcher.mergeBranch(state.repository, defaultBranch.name)
  }

  private mergeBranch() {
    const state = this.state.selectedState
    if (!state || state.type !== SelectionType.Repository) { return }

    this.props.dispatcher.showPopup({
      type: PopupType.MergeBranch,
      repository: state.repository,
    })
  }

  private compareBranch() {
    const htmlURL = this.getCurrentRepositoryGitHubURL()
    if (!htmlURL) { return }

    const state = this.state.selectedState
    if (!state || state.type !== SelectionType.Repository) { return }

    const branchTip = state.state.branchesState.tip
    if (branchTip.kind !== TipState.Valid || !branchTip.branch.upstreamWithoutRemote) { return }

    const compareURL = `${htmlURL}/compare/${branchTip.branch.upstreamWithoutRemote}`
    this.props.dispatcher.openInBrowser(compareURL)
  }

  private openCurrentRepositoryWorkingDirectory() {
    const state = this.state.selectedState
    if (!state || state.type !== SelectionType.Repository) { return }

    this.showRepository(state.repository)
  }

  private renameBranch() {
    const state = this.state.selectedState
    if (!state || state.type !== SelectionType.Repository) { return }

    const tip = state.state.branchesState.tip
    if (tip.kind === TipState.Valid) {
      this.props.dispatcher.showPopup({
        type: PopupType.RenameBranch,
        repository: state.repository,
        branch: tip.branch,
      })
    }
  }

  private deleteBranch() {
    const state = this.state.selectedState
    if (!state || state.type !== SelectionType.Repository) { return }

    const tip = state.state.branchesState.tip

    if (tip.kind === TipState.Valid) {
      this.props.dispatcher.showPopup({
        type: PopupType.DeleteBranch,
        repository: state.repository,
        branch: tip.branch,
      })
    }
  }

  private showAddLocalRepo = () => {
    return this.props.dispatcher.showPopup({
      type: PopupType.AddRepository,
      initialPath: null,
    })
  }

  private showCreateRepository = () => {
    this.props.dispatcher.showPopup({
      type: PopupType.CreateRepository,
    })
  }

  private showCloneRepo = () => {
    return this.props.dispatcher.showPopup({
      type: PopupType.CloneRepository,
      initialURL: null,
    })
  }

  private showBranches() {
    const state = this.state.selectedState
    if (!state || state.type !== SelectionType.Repository) { return }

    this.props.dispatcher.showFoldout({ type: FoldoutType.Branch })
  }

  private showAbout() {
    this.props.dispatcher.showPopup({ type: PopupType.About })
  }

  private selectChanges() {
    const state = this.state.selectedState
    if (!state || state.type !== SelectionType.Repository) { return }

    this.props.dispatcher.changeRepositorySection(state.repository, RepositorySection.Changes)
  }

  private selectHistory() {
    const state = this.state.selectedState
    if (!state || state.type !== SelectionType.Repository) { return }

    this.props.dispatcher.changeRepositorySection(state.repository, RepositorySection.History)
  }

  private push() {
    const state = this.state.selectedState
    if (!state || state.type !== SelectionType.Repository) { return }

    this.props.dispatcher.push(state.repository)
  }

  private async pull() {
    const state = this.state.selectedState
    if (!state || state.type !== SelectionType.Repository) { return }

    this.props.dispatcher.pull(state.repository)
  }

  public componentDidMount() {
    document.ondragover = document.ondrop = (e) => {
      e.preventDefault()
    }

    document.body.ondrop = (e) => {
      const files = e.dataTransfer.files
      this.handleDragAndDrop(files)
      e.preventDefault()
    }

    if (shouldRenderApplicationMenu()) {
      window.addEventListener('keydown', this.onWindowKeyDown)
      window.addEventListener('keyup', this.onWindowKeyUp)
    }
  }

  /**
   * On Windows pressing the Alt key and holding it down should
   * highlight the application menu.
   *
   * This method in conjunction with the onWindowKeyUp sets the
   * appMenuToolbarHighlight state when the Alt key (and only the
   * Alt key) is pressed.
   */
  private onWindowKeyDown = (event: KeyboardEvent) => {
    if (event.defaultPrevented) { return }

    if (this.isShowingModal) { return }

    if (shouldRenderApplicationMenu()) {
      if (event.key === 'Alt') {

        // Immediately close the menu if open and the user hits Alt. This is
        // a Windows convention.
        if (this.state.currentFoldout && this.state.currentFoldout.type === FoldoutType.AppMenu) {
          // Only close it the menu when the key is pressed if there's an open
          // menu. If there isn't we should close it when the key is released
          // instead and that's taken care of in the onWindowKeyUp function.
          if (this.state.appMenuState.length > 1) {
            this.props.dispatcher.setAppMenuState(menu => menu.withReset())
            this.props.dispatcher.closeFoldout(FoldoutType.AppMenu)
          }
        }

        this.props.dispatcher.setAccessKeyHighlightState(true)
      } else if (event.altKey && !event.ctrlKey && !event.metaKey) {
        if (this.state.appMenuState.length) {
          const candidates = this.state.appMenuState[0].items
          const menuItemForAccessKey = findItemByAccessKey(event.key, candidates)

          if (menuItemForAccessKey && itemIsSelectable(menuItemForAccessKey)) {
            if (menuItemForAccessKey.type === 'submenuItem') {
              this.props.dispatcher.setAppMenuState(menu => menu
                .withReset()
                .withSelectedItem(menuItemForAccessKey)
                .withOpenedMenu(menuItemForAccessKey, true))

              this.props.dispatcher.showFoldout({ type: FoldoutType.AppMenu, enableAccessKeyNavigation: true, openedWithAccessKey: true })
            } else {
              this.props.dispatcher.executeMenuItem(menuItemForAccessKey)
            }

            event.preventDefault()
          }
        }
      } else if (!event.altKey) {
        this.props.dispatcher.setAccessKeyHighlightState(false)
      }
    }

    this.lastKeyPressed = event.key
  }

  /**
   * Open the application menu foldout when the Alt key is pressed.
   *
   * See onWindowKeyDown for more information.
   */
  private onWindowKeyUp = (event: KeyboardEvent) => {
    if (event.defaultPrevented) { return }

    if (shouldRenderApplicationMenu()) {
      if (event.key === 'Alt') {
        this.props.dispatcher.setAccessKeyHighlightState(false)

        if (this.lastKeyPressed === 'Alt') {
          if (this.state.currentFoldout && this.state.currentFoldout.type === FoldoutType.AppMenu) {
            this.props.dispatcher.setAppMenuState(menu => menu.withReset())
            this.props.dispatcher.closeFoldout(FoldoutType.AppMenu)
          } else {
            this.props.dispatcher.showFoldout({
              type: FoldoutType.AppMenu,
              enableAccessKeyNavigation: true,
              openedWithAccessKey: false,
            })
          }
        }
      }
    }
  }

  private handleDragAndDrop(fileList: FileList) {
    const paths: string[] = []
    for (let i = 0; i < fileList.length; i++) {
      const path = fileList[i]
      paths.push(path.path)
    }

    this.addRepositories(paths)
  }

  private removeRepository = (repository: Repository | CloningRepository | null) => {

    if (!repository) {
      return
    }

    if (repository instanceof CloningRepository) {
      this.props.dispatcher.removeRepositories([ repository ])
      return
    }

    if (this.state.confirmRepoRemoval) {
      this.props.dispatcher.showPopup({ type: PopupType.RemoveRepository, repository })
    } else {
      this.props.dispatcher.removeRepositories([ repository ])
    }
  }

  private onConfirmRepoRemoval = (repository: Repository) => {
    this.props.dispatcher.removeRepositories([ repository ])
  }

  private getRepository(): Repository | CloningRepository | null {
    const state = this.state.selectedState
    if (!state) { return null}

    return state.repository
  }

  private async addRepositories(paths: ReadonlyArray<string>) {
    const repositories = await this.props.dispatcher.addRepositories(paths)
    if (repositories.length) {
      this.props.dispatcher.selectRepository(repositories[0])
    }
  }

  private showRepositorySettings() {
    const repository = this.getRepository()

    if (!repository || repository instanceof CloningRepository) {
      return
    }
    this.props.dispatcher.showPopup({ type: PopupType.RepositorySettings, repository })
  }

  private viewRepositoryOnGitHub() {
    const url = this.getCurrentRepositoryGitHubURL()

    if (url) {
      this.props.dispatcher.openInBrowser(url)
      return
    }
  }

  /** Returns the URL to the current repository if hosted on GitHub */
  private getCurrentRepositoryGitHubURL() {
    const repository = this.getRepository()

    if (!repository || repository instanceof CloningRepository || !repository.gitHubRepository) {
      return null
    }

    return repository.gitHubRepository.htmlURL
  }

  private openCurrentRepositoryInShell() {
    const repository = this.getRepository()
    if (!repository) { return }

    this.openInShell(repository)
  }

  /**
   * Conditionally renders a menu bar. The menu bar is currently only rendered
   * on Windows.
   */
  private renderAppMenuBar() {

    // We only render the app menu bar on Windows
    if (!__WIN32__) {
      return null
    }

    // Have we received an app menu from the main process yet?
    if (!this.state.appMenuState.length) {
      return null
    }

    // Don't render the menu bar during the welcome flow
    if (this.state.showWelcomeFlow) {
      return null
    }

    const currentFoldout = this.state.currentFoldout

    // AppMenuBar requires us to pass a strongly typed AppMenuFoldout state or
    // null if the AppMenu foldout is not currently active.
    const foldoutState = currentFoldout && currentFoldout.type === FoldoutType.AppMenu
      ? currentFoldout
      : null

    return (
      <AppMenuBar
        appMenu={this.state.appMenuState}
        dispatcher={this.props.dispatcher}
        highlightAppMenuAccessKeys={this.state.highlightAccessKeys}
        foldoutState={foldoutState}
        onLostFocus={this.onMenuBarLostFocus}
      />
    )
  }

  private onMenuBarLostFocus = () => {
    // Note: This event is emitted in an animation frame separate from
    // that of the AppStore. See onLostFocusWithin inside of the AppMenuBar
    // for more details. This means that it's possible that the current
    // app state in this component's state might be out of date so take
    // caution when considering app state in this method.
    this.props.dispatcher.closeFoldout(FoldoutType.AppMenu)
    this.props.dispatcher.setAppMenuState(menu => menu.withReset())
  }

  private renderTitlebar() {

    const inFullScreen = this.state.windowState === 'full-screen'

    const menuBarActive = this.state.currentFoldout &&
      this.state.currentFoldout.type === FoldoutType.AppMenu

    // When we're in full-screen mode on Windows we only need to render
    // the title bar when the menu bar is active. On other platforms we
    // never render the title bar while in full-screen mode.
    if (inFullScreen) {
      if (!__WIN32__ || !menuBarActive) {
        return null
      }
    }

    const showAppIcon = __WIN32__ && !this.state.showWelcomeFlow

    return (
      <TitleBar
        showAppIcon={showAppIcon}
        titleBarStyle={this.state.titleBarStyle}
        windowState={this.state.windowState}
        windowZoomFactor={this.state.windowZoomFactor}
      >
        {this.renderAppMenuBar()}
      </TitleBar>
    )
  }

  private onPopupDismissed = () => {
    this.props.dispatcher.closePopup()
  }

  private onSignInDialogDismissed = () => {
    this.props.dispatcher.resetSignInState()
    this.onPopupDismissed()
  }

  private onContinueWithUntrustedCertificate = (certificate: Electron.Certificate) => {
    this.props.dispatcher.closePopup()
    showCertificateTrustDialog(certificate, 'Could not securely connect to the server, because its certificate is not trusted. Attackers might be trying to steal your information.\n\nTo connect unsafely, which may put your data at risk, you can “Always trust” the certificate and try again.')
  }

  private onUpdateAvailableDismissed = () => {
    this.props.dispatcher.setUpdateBannerVisibility(false)
  }

  private currentPopupContent(): JSX.Element | null {
    // Hide any dialogs while we're displaying an error
    if (this.state.errors.length) { return null }

    const popup = this.state.currentPopup

    if (!popup) { return null }

    switch (popup.type) {
      case PopupType.RenameBranch:
        return <RenameBranch
                key='rename-branch'
                dispatcher={this.props.dispatcher}
                repository={popup.repository}
                branch={popup.branch}/>
      case PopupType.DeleteBranch:
        return <DeleteBranch
                key='delete-branch'
                dispatcher={this.props.dispatcher}
                repository={popup.repository}
                branch={popup.branch}
                onDismissed={this.onPopupDismissed}/>
      case PopupType.ConfirmDiscardChanges:
        return <DiscardChanges
                key='discard-changes'
                repository={popup.repository}
                dispatcher={this.props.dispatcher}
                files={popup.files}
                onDismissed={this.onPopupDismissed}/>
      case PopupType.Preferences:
        return <Preferences
                key='preferences'
                dispatcher={this.props.dispatcher}
                dotComAccount={this.getDotComAccount()}
                confirmRepoRemoval={this.state.confirmRepoRemoval}
                optOutOfUsageTracking={this.props.appStore.getStatsOptOut()}
                enterpriseAccount={this.getEnterpriseAccount()}
                onDismissed={this.onPopupDismissed}/>
      case PopupType.MergeBranch: {
        const repository = popup.repository
        const state = this.props.appStore.getRepositoryState(repository)

        const tip = state.branchesState.tip
        const currentBranch = tip.kind === TipState.Valid
          ? tip.branch
          : null

        return <Merge
                key='merge-branch'
                dispatcher={this.props.dispatcher}
                repository={repository}
                allBranches={state.branchesState.allBranches}
                defaultBranch={state.branchesState.defaultBranch}
                recentBranches={state.branchesState.recentBranches}
                currentBranch={currentBranch}
                onDismissed={this.onPopupDismissed}
              />
      }
      case PopupType.RepositorySettings: {
        const repository = popup.repository
        const state = this.props.appStore.getRepositoryState(repository)

        return <RepositorySettings
                key='repository-settings'
                remote={state.remote}
                dispatcher={this.props.dispatcher}
                repository={repository}
                onDismissed={this.onPopupDismissed}/>
      }
      case PopupType.SignIn:
        return <SignIn
                key='sign-in'
                signInState={this.state.signInState}
                dispatcher={this.props.dispatcher}
                onDismissed={this.onSignInDialogDismissed}/>
      case PopupType.AddRepository:
<<<<<<< HEAD
        return (
          <AddExistingRepository
            key='add-existing-repository'
            onDismissed={this.onPopupDismissed}
            dispatcher={this.props.dispatcher}
            initialPath={popup.initialPath}
          />
        )
=======
        return <AddExistingRepository
                key='add-existing-repository'
                onDismissed={this.onPopupDismissed}
                dispatcher={this.props.dispatcher}
                path={popup.path} />
>>>>>>> 77c2146e
      case PopupType.CreateRepository:
        return (
          <CreateRepository
            key='create-repository'
            onDismissed={this.onPopupDismissed}
            dispatcher={this.props.dispatcher}
            path={popup.path} />
        )
      case PopupType.CloneRepository:
        return <CloneRepository
                key='clone-repository'
                accounts={this.state.accounts}
                initialURL={popup.initialURL}
                onDismissed={this.onPopupDismissed}
                dispatcher={this.props.dispatcher} />
      case PopupType.CreateBranch: {
        const state = this.props.appStore.getRepositoryState(popup.repository)
        const branchesState = state.branchesState
        const repository = popup.repository

        if (branchesState.tip.kind === TipState.Unknown) {
          this.props.dispatcher.closePopup()
          return null
        }

        return <CreateBranch
                key='create-branch'
                tip={branchesState.tip}
                defaultBranch={branchesState.defaultBranch}
                allBranches={branchesState.allBranches}
                repository={repository}
                onDismissed={this.onPopupDismissed}
                dispatcher={this.props.dispatcher} />
      }
      case PopupType.InstallGit:
        return (
          <InstallGit
           key='install-git'
           onDismissed={this.onPopupDismissed}
           path={popup.path} />
        )
      case PopupType.About:
        return (
          <About
           key='about'
           onDismissed={this.onPopupDismissed}
           applicationName={getName()}
           applicationVersion={getVersion()}
           usernameForUpdateCheck={this.getUsernameForUpdateCheck()}
           onShowAcknowledgements={this.showAcknowledgements}
           onShowTermsAndConditions={this.showTermsAndConditions}
          />
        )
      case PopupType.PublishRepository:
        return (
          <Publish
            key='publish'
            dispatcher={this.props.dispatcher}
            repository={popup.repository}
            accounts={this.state.accounts}
            onDismissed={this.onPopupDismissed}
        />
      )
      case PopupType.UntrustedCertificate:
        return (
          <UntrustedCertificate
            key='untrusted-certificate'
            certificate={popup.certificate}
            url={popup.url}
            onDismissed={this.onPopupDismissed}
            onContinue={this.onContinueWithUntrustedCertificate}
          />
        )
      case PopupType.Acknowledgements:
        return (
          <Acknowledgements
            key='acknowledgements'
            onDismissed={this.onPopupDismissed}
            applicationVersion={getVersion()}
          />
        )
      case PopupType.RemoveRepository:
        const repo = popup.repository

        return (
          <ConfirmRemoveRepository
            repository={repo}
            onConfirmation={this.onConfirmRepoRemoval}
            onDismissed={this.onPopupDismissed}
          />
        )
      case PopupType.TermsAndConditions:
        return <TermsAndConditions onDismissed={this.onPopupDismissed}/>
      default:
        return assertNever(popup, `Unknown popup type: ${popup}`)
    }
  }

  private showAcknowledgements = () => {
    this.props.dispatcher.showPopup({ type: PopupType.Acknowledgements })
  }

  private showTermsAndConditions = () => {
    this.props.dispatcher.showPopup({ type: PopupType.TermsAndConditions })
  }

  private renderPopup() {
    return (
      <CSSTransitionGroup
        transitionName='modal'
        component='div'
        transitionEnterTimeout={dialogTransitionEnterTimeout}
        transitionLeaveTimeout={dialogTransitionLeaveTimeout}
      >
        {this.currentPopupContent()}
      </CSSTransitionGroup>
    )
  }

  private renderZoomInfo() {
    return <ZoomInfo windowZoomFactor={this.state.windowZoomFactor} />
  }

  private clearError = (error: Error) => {
    this.props.dispatcher.clearError(error)
  }

  private renderAppError() {
    return (
      <AppError
        errors={this.state.errors}
        onClearError={this.clearError}
        onShowPopup={this.showPopup}
      />
    )
  }

  private showPopup = (popup: Popup) => {
    this.props.dispatcher.showPopup(popup)
  }

  private renderApp() {
    return (
      <div id='desktop-app-contents'>
        {this.renderToolbar()}
        {this.renderUpdateBanner()}
        {this.renderRepository()}
        {this.renderPopup()}
        {this.renderAppError()}
      </div>
    )
  }

  private renderRepositoryList = (): JSX.Element => {
    const selectedRepository = this.state.selectedState ? this.state.selectedState.repository : null
    return <RepositoriesList
      selectedRepository={selectedRepository}
      onSelectionChanged={this.onSelectionChanged}
      repositories={this.state.repositories}
      onRemoveRepository={this.removeRepository}
      onClose={this.onCloseRepositoryList}
      onOpenInShell={this.openInShell}
      onShowRepository={this.showRepository}
    />
  }

  private openInShell = (repository: Repository | CloningRepository) => {
    if (!(repository instanceof Repository)) { return }

    this.props.dispatcher.openShell(repository.path)
  }

  private showRepository = (repository: Repository | CloningRepository) => {
    if (!(repository instanceof Repository)) { return }

    shell.showItemInFolder(repository.path)
  }

  private onCloseRepositoryList = () => {
    this.props.dispatcher.closeFoldout(FoldoutType.Repository)
  }

  private onRepositoryDropdownStateChanged = (newState: DropdownState) => {
    newState === 'open'
      ? this.props.dispatcher.showFoldout({ type: FoldoutType.Repository })
      : this.props.dispatcher.closeFoldout(FoldoutType.Repository)
  }

  private renderRepositoryToolbarButton() {
    const selection = this.state.selectedState

    const repository = selection ? selection.repository : null

    let icon: OcticonSymbol
    let title: string
    if (repository) {
      icon = iconForRepository(repository)
      title = repository.name
    } else {
      icon = OcticonSymbol.repo
      title = __DARWIN__ ? 'Select a Repository' : 'Select a repository'
    }

    const isOpen = this.state.currentFoldout && this.state.currentFoldout.type === FoldoutType.Repository

    const currentState: DropdownState = isOpen ? 'open' : 'closed'

    const foldoutStyle: React.CSSProperties = {
      position: 'absolute',
      marginLeft: 0,
      minWidth: this.state.sidebarWidth,
      height: '100%',
      top: 0,
    }

    return <ToolbarDropdown
      icon={icon}
      title={title}
      description={__DARWIN__ ? 'Current Repository' : 'Current repository'}
      foldoutStyle={foldoutStyle}
      onDropdownStateChanged={this.onRepositoryDropdownStateChanged}
      dropdownContentRenderer={this.renderRepositoryList}
      dropdownState={currentState} />
  }

  private renderPushPullToolbarButton() {
    const selection = this.state.selectedState
    if (!selection || selection.type !== SelectionType.Repository) {
      return null
    }

    const state = selection.state
    const remoteName = state.remote ? state.remote.name : null
    const progress = state.pushPullFetchProgress

    const tip =  selection.state.branchesState.tip
    const branchExists = tip.kind === TipState.Valid

    return <PushPullButton
      dispatcher={this.props.dispatcher}
      repository={selection.repository}
      aheadBehind={state.aheadBehind}
      remoteName={remoteName}
      lastFetched={state.lastFetched}
      networkActionInProgress={state.isPushPullFetchInProgress}
      branchExists={branchExists}
      progress={progress}
    />
  }

  private showCreateBranch = () => {
    const selection = this.state.selectedState

    // NB: This should never happen but in the case someone
    // manages to delete the last repository while the drop down is
    // open we'll just bail here.
    if (!selection || selection.type !== SelectionType.Repository) {
      return
    }

    // We explicitly disable the menu item in this scenario so this
    // should never happen.
    if (selection.state.branchesState.tip.kind === TipState.Unknown) {
      return
    }

    const repository = selection.repository

    return this.props.dispatcher.showPopup({ type: PopupType.CreateBranch, repository })
  }

  private onBranchDropdownStateChanged = (newState: DropdownState) => {
    newState === 'open'
      ? this.props.dispatcher.showFoldout({ type: FoldoutType.Branch })
      : this.props.dispatcher.closeFoldout(FoldoutType.Branch)
  }

  private renderBranchToolbarButton(): JSX.Element | null {
    const selection = this.state.selectedState

    if (!selection || selection.type !== SelectionType.Repository) {
      return null
    }

    const currentFoldout = this.state.currentFoldout
    const isOpen = !!currentFoldout && currentFoldout.type === FoldoutType.Branch

    return (
      <BranchDropdown
        dispatcher={this.props.dispatcher}
        isOpen={isOpen}
        onDropDownStateChanged={this.onBranchDropdownStateChanged}
        repository={selection.repository}
        repositoryState={selection.state}
      />
    )
  }

  private renderUpdateBanner() {
    if (!this.state.isUpdateAvailableBannerVisible) {
      return null
    }

    const releaseNotesUri = 'https://desktop.github.com/release-notes/'

    return (
      <UpdateAvailable
        releaseNotesLink={releaseNotesUri}
        onDismissed={this.onUpdateAvailableDismissed}/>
    )
  }

  private renderToolbar() {
    return (
      <Toolbar id='desktop-app-toolbar'>
        <div
          className='sidebar-section'
          style={{ width: this.state.sidebarWidth }}>
          {this.renderRepositoryToolbarButton()}
        </div>
        {this.renderBranchToolbarButton()}
        {this.renderPushPullToolbarButton()}
      </Toolbar>
    )
  }

  private renderRepository() {
    const state = this.state
    if (state.repositories.length < 1) {
      return <BlankSlateView
        onCreate={this.showCreateRepository}
        onClone={this.showCloneRepo}
        onAdd={this.showAddLocalRepo}
      />
    }

    const selectedState = state.selectedState
    if (!selectedState) {
      return <NoRepositorySelected/>
    }

    if (selectedState.type === SelectionType.Repository) {
      return (
        <RepositoryView repository={selectedState.repository}
                        state={selectedState.state}
                        dispatcher={this.props.dispatcher}
                        emoji={this.state.emoji}
                        sidebarWidth={this.state.sidebarWidth}
                        commitSummaryWidth={this.state.commitSummaryWidth}
                        issuesStore={this.props.appStore.issuesStore}
                        gitHubUserStore={this.props.appStore.gitHubUserStore}/>
      )
    } else if (selectedState.type === SelectionType.CloningRepository) {
      return <CloningRepositoryView repository={selectedState.repository}
                                    progress={selectedState.progress}/>
    } else if (selectedState.type === SelectionType.MissingRepository) {
      return <MissingRepository repository={selectedState.repository} dispatcher={this.props.dispatcher} accounts={this.state.accounts} />
    } else {
      return assertNever(selectedState, `Unknown state: ${selectedState}`)
    }
  }

  private renderWelcomeFlow() {
    return (
      <Welcome
        dispatcher={this.props.dispatcher}
        appStore={this.props.appStore}
        signInState={this.state.signInState}
      />
    )
  }

  public render() {
    if (this.loading) {
      return null
    }

    const className = this.state.appIsFocused
      ? 'focused'
      : 'blurred'

    return (
      <div id='desktop-app-chrome' className={className}>
        {this.renderTitlebar()}
        {this.state.showWelcomeFlow ? this.renderWelcomeFlow() : this.renderApp()}
        {this.renderZoomInfo()}
      </div>
    )
  }

  private onSelectionChanged = (repository: Repository | CloningRepository) => {
    this.props.dispatcher.selectRepository(repository)
    this.props.dispatcher.closeFoldout(FoldoutType.Repository)
  }
}

function NoRepositorySelected() {
  return (
    <div className='panel blankslate'>
      No repository selected
    </div>
  )
}<|MERGE_RESOLUTION|>--- conflicted
+++ resolved
@@ -298,7 +298,6 @@
   private showAddLocalRepo = () => {
     return this.props.dispatcher.showPopup({
       type: PopupType.AddRepository,
-      initialPath: null,
     })
   }
 
@@ -712,22 +711,11 @@
                 dispatcher={this.props.dispatcher}
                 onDismissed={this.onSignInDialogDismissed}/>
       case PopupType.AddRepository:
-<<<<<<< HEAD
-        return (
-          <AddExistingRepository
-            key='add-existing-repository'
-            onDismissed={this.onPopupDismissed}
-            dispatcher={this.props.dispatcher}
-            initialPath={popup.initialPath}
-          />
-        )
-=======
         return <AddExistingRepository
                 key='add-existing-repository'
                 onDismissed={this.onPopupDismissed}
                 dispatcher={this.props.dispatcher}
                 path={popup.path} />
->>>>>>> 77c2146e
       case PopupType.CreateRepository:
         return (
           <CreateRepository
