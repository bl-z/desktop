--- conflicted
+++ resolved
@@ -45,21 +45,12 @@
   readonly workingDirectory: WorkingDirectoryStatus
 }
 
-<<<<<<< HEAD
-type StatusHeadersData = {
-  currentBranch: string | undefined
-  currentUpstreamBranch: string | undefined
-  currentTip: string | undefined
-  branchAheadBehind: IAheadBehind | undefined
-  m: RegExpMatchArray | null
-=======
 interface IStatusHeadersData {
   currentBranch?: string
   currentUpstreamBranch?: string
   currentTip?: string
   branchAheadBehind?: IAheadBehind
   match: RegExpMatchArray | null
->>>>>>> 5202c65a
 }
 
 function convertToAppStatus(
@@ -136,13 +127,8 @@
 
   const stdout = result.output.toString('utf8')
   const parsed = parsePorcelainStatus(stdout)
-<<<<<<< HEAD
-  const headers: ReadonlyArray<IStatusHeader> = parsed.filter(isStatusHeader)
-  const entries: ReadonlyArray<IStatusEntry> = parsed.filter(isStatusEntry)
-=======
   const headers = parsed.filter(isStatusHeader)
   const entries = parsed.filter(isStatusEntry)
->>>>>>> 5202c65a
 
   // run git diff check if anything is conflicted
   const filesWithConflictMarkers = entries.some(
@@ -162,20 +148,12 @@
     currentUpstreamBranch,
     currentTip,
     branchAheadBehind,
-<<<<<<< HEAD
-  }: StatusHeadersData = headers.reduce(parseStatusHeader, {
-=======
   } = headers.reduce(parseStatusHeader, {
->>>>>>> 5202c65a
     currentBranch: undefined,
     currentUpstreamBranch: undefined,
     currentTip: undefined,
     branchAheadBehind: undefined,
-<<<<<<< HEAD
-    m: null,
-=======
     match: null,
->>>>>>> 5202c65a
   })
 
   const workingDirectory = WorkingDirectoryStatus.fromFiles([...files.values()])
@@ -247,38 +225,17 @@
  * Update status header based on the current header entry.
  * Reducer.
  */
-<<<<<<< HEAD
-function parseStatusHeader(results: StatusHeadersData, header: IStatusHeader) {
-=======
 function parseStatusHeader(results: IStatusHeadersData, header: IStatusHeader) {
->>>>>>> 5202c65a
   let {
     currentBranch,
     currentUpstreamBranch,
     currentTip,
     branchAheadBehind,
-<<<<<<< HEAD
-    m,
-=======
     match,
->>>>>>> 5202c65a
   } = results
   const value = header.value
 
   // This intentionally does not match branch.oid initial
-<<<<<<< HEAD
-  if ((m = value.match(/^branch\.oid ([a-f0-9]+)$/))) {
-    currentTip = m[1]
-  } else if ((m = value.match(/^branch.head (.*)/))) {
-    if (m[1] !== '(detached)') {
-      currentBranch = m[1]
-    }
-  } else if ((m = value.match(/^branch.upstream (.*)/))) {
-    currentUpstreamBranch = m[1]
-  } else if ((m = value.match(/^branch.ab \+(\d+) -(\d+)$/))) {
-    const ahead = parseInt(m[1], 10)
-    const behind = parseInt(m[2], 10)
-=======
   if ((match = value.match(/^branch\.oid ([a-f0-9]+)$/))) {
     currentTip = match[1]
   } else if ((match = value.match(/^branch.head (.*)/))) {
@@ -290,7 +247,6 @@
   } else if ((match = value.match(/^branch.ab \+(\d+) -(\d+)$/))) {
     const ahead = parseInt(match[1], 10)
     const behind = parseInt(match[2], 10)
->>>>>>> 5202c65a
 
     if (!isNaN(ahead) && !isNaN(behind)) {
       branchAheadBehind = { ahead, behind }
@@ -301,10 +257,6 @@
     currentUpstreamBranch,
     currentTip,
     branchAheadBehind,
-<<<<<<< HEAD
-    m,
-=======
     match,
->>>>>>> 5202c65a
   }
 }