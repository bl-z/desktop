--- conflicted
+++ resolved
@@ -3768,33 +3768,21 @@
   }
 
   /**
-<<<<<<< HEAD
-   * Records when the user dismisses the diverged branch notification
-=======
    * Increments the `divergingBranchBannerDismissal` metric
->>>>>>> c06f5a3a
    */
   public _recordDivergingBranchBannerDismissal() {
     this.statsStore.recordDivergingBranchBannerDismissal()
   }
 
   /**
-<<<<<<< HEAD
-   * Records when a user initiates a compare from the notification CTA
-=======
    * Increments the `divergingBranchBannerDisplayed` metric
->>>>>>> c06f5a3a
    */
   public _recordDivergingBranchBannerDisplayed() {
     this.statsStore.recordDivergingBranchBannerDisplayed()
   }
 
   /**
-<<<<<<< HEAD
-   * Records when the user is shown the diverged branch notification
-=======
    * Increments the `divergingBranchBannerInitiatedCompare` metric
->>>>>>> c06f5a3a
    */
   public _recordDivergingBranchBannerInitiatedCompare() {
     this.statsStore.recordDivergingBranchBannerInitiatedCompare()
