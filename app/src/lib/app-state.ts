--- conflicted
+++ resolved
@@ -153,12 +153,8 @@
   UntrustedCertificate,
   RemoveRepository,
   TermsAndConditions,
-<<<<<<< HEAD
-  PublishBranch,
   PushBranchCommits,
-=======
   CLIInstalled,
->>>>>>> 4fdc3c92
 }
 
 export type Popup =
@@ -188,21 +184,13 @@
     }
   | { type: PopupType.RemoveRepository; repository: Repository }
   | { type: PopupType.TermsAndConditions }
-<<<<<<< HEAD
-  | {
-      type: PopupType.PublishBranch
-      repository: Repository
-      branch: Branch
-    }
   | {
       type: PopupType.PushBranchCommits
       repository: Repository
       branch: Branch
-      unPushedCommits: number
+      unPushedCommits?: number
     }
-=======
   | { type: PopupType.CLIInstalled }
->>>>>>> 4fdc3c92
 
 export enum FoldoutType {
   Repository,
