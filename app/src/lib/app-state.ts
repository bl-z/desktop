--- conflicted
+++ resolved
@@ -156,27 +156,6 @@
   CLIInstalled,
 }
 
-<<<<<<< HEAD
-export type Popup = { type: PopupType.RenameBranch, repository: Repository, branch: Branch } |
-                    { type: PopupType.DeleteBranch, repository: Repository, branch: Branch } |
-                    { type: PopupType.ConfirmDiscardChanges, repository: Repository, files: ReadonlyArray<WorkingDirectoryFileChange> } |
-                    { type: PopupType.Preferences } |
-                    { type: PopupType.MergeBranch, repository: Repository } |
-                    { type: PopupType.RepositorySettings, repository: Repository } |
-                    { type: PopupType.AddRepository, path?: string } |
-                    { type: PopupType.CreateRepository, path?: string } |
-                    { type: PopupType.CloneRepository, initialURL: string | null } |
-                    { type: PopupType.CreateBranch, repository: Repository } |
-                    { type: PopupType.SignIn } |
-                    { type: PopupType.About } |
-                    { type: PopupType.InstallGit, path: string } |
-                    { type: PopupType.PublishRepository, repository: Repository } |
-                    { type: PopupType.Acknowledgements } |
-                    { type: PopupType.UntrustedCertificate, certificate: Electron.Certificate, url: string } |
-                    { type: PopupType.RemoveRepository, repository: Repository } |
-                    { type: PopupType.TermsAndConditions } |
-                    { type: PopupType.CLIInstalled }
-=======
 export type Popup =
   | { type: PopupType.RenameBranch; repository: Repository; branch: Branch }
   | { type: PopupType.DeleteBranch; repository: Repository; branch: Branch }
@@ -204,7 +183,7 @@
     }
   | { type: PopupType.RemoveRepository; repository: Repository }
   | { type: PopupType.TermsAndConditions }
->>>>>>> a61a5bdc
+  | { type: PopupType.CLIInstalled }
 
 export enum FoldoutType {
   Repository,
