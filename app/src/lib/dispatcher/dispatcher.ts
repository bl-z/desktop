import * as Path from 'path'

import { remote } from 'electron'
import { Disposable } from 'event-kit'

import { Account } from '../../models/account'
import { Repository } from '../../models/repository'
import {
  WorkingDirectoryFileChange,
  CommittedFileChange,
} from '../../models/status'
import { DiffSelection } from '../../models/diff'
import {
  RepositorySectionTab,
  Popup,
  PopupType,
  Foldout,
  FoldoutType,
  ImageDiffType,
  CompareAction,
  ICompareFormUpdate,
  MergeResultStatus,
} from '../app-state'
import { AppStore } from '../stores/app-store'
import { CloningRepository } from '../../models/cloning-repository'
import { Branch } from '../../models/branch'
import { Commit } from '../../models/commit'
import { ExternalEditor } from '../../lib/editors'
import { IAPIUser } from '../../lib/api'
import { GitHubRepository } from '../../models/github-repository'
import { ICommitMessage } from '../stores/git-store'
import { executeMenuItem } from '../../ui/main-process-proxy'
import { AppMenu, ExecutableMenuItem } from '../../models/app-menu'
import { matchExistingRepository } from '../../lib/repository-matching'
import { ILaunchStats, StatsStore } from '../stats'
import { fatalError, assertNever } from '../fatal-error'
import { isGitOnPath } from '../is-git-on-path'
import { shell } from '../app-shell'
import {
  URLActionType,
  IOpenRepositoryFromURLAction,
  IUnknownAction,
} from '../parse-app-url'
import {
  requestAuthenticatedUser,
  resolveOAuthRequest,
  rejectOAuthRequest,
} from '../../lib/oauth'
import { installCLI } from '../../ui/lib/install-cli'
import { setGenericUsername, setGenericPassword } from '../generic-git-auth'
import { RetryAction, RetryActionType } from '../retry-actions'
import { Shell } from '../shells'
import { CloneRepositoryTab } from '../../models/clone-repository-tab'
import { validatedRepositoryPath } from '../../lib/stores/helpers/validated-repository-path'
import { BranchesTab } from '../../models/branches-tab'
import { FetchType } from '../../models/fetch'
import { PullRequest } from '../../models/pull-request'
import { IAuthor } from '../../models/author'
import { ITrailer } from '../git/interpret-trailers'
import { isGitRepository } from '../git'
import { ApplicationTheme } from '../../ui/lib/application-theme'
import { TipState } from '../../models/tip'
import { RepositoryStateCache } from '../stores/repository-state-cache'

/**
 * An error handler function.
 *
 * If the returned {Promise} returns an error, it will be passed to the next
 * error handler. If it returns null, error propagation is halted.
 */
export type ErrorHandler = (
  error: Error,
  dispatcher: Dispatcher
) => Promise<Error | null>

/**
 * The Dispatcher acts as the hub for state. The StateHub if you will. It
 * decouples the consumer of state from where/how it is stored.
 */
export class Dispatcher {
  private readonly errorHandlers = new Array<ErrorHandler>()

  public constructor(
    private readonly appStore: AppStore,
    private readonly repositoryStateManager: RepositoryStateCache,
    private readonly statsStore: StatsStore
  ) {}

  /** Load the initial state for the app. */
  public loadInitialState(): Promise<void> {
    return this.appStore.loadInitialState()
  }

  /**
   * Add the repositories at the given paths. If a path isn't a repository, then
   * this will post an error to that affect.
   */
  public addRepositories(
    paths: ReadonlyArray<string>
  ): Promise<ReadonlyArray<Repository>> {
    return this.appStore._addRepositories(paths)
  }

  /** Remove the repositories represented by the given IDs from local storage. */
  public removeRepositories(
    repositories: ReadonlyArray<Repository | CloningRepository>,
    moveToTrash: boolean
  ): Promise<void> {
    if (moveToTrash) {
      repositories.forEach(repository => {
        shell.moveItemToTrash(repository.path)
      })
    }

    return this.appStore._removeRepositories(repositories)
  }

  /** Update the repository's `missing` flag. */
  public async updateRepositoryMissing(
    repository: Repository,
    missing: boolean
  ): Promise<Repository> {
    return this.appStore._updateRepositoryMissing(repository, missing)
  }

  /** Load the next batch of history for the repository. */
  public loadNextCommitBatch(repository: Repository): Promise<void> {
    return this.appStore._loadNextCommitBatch(repository)
  }

  /** Load the changed files for the current history selection. */
  public loadChangedFilesForCurrentSelection(
    repository: Repository
  ): Promise<void> {
    return this.appStore._loadChangedFilesForCurrentSelection(repository)
  }

  /**
   * Change the selected commit in the history view.
   *
   * @param repository The currently active repository instance
   *
   * @param sha The object id of one of the commits currently
   *            the history list, represented as a SHA-1 hash
   *            digest. This should match exactly that of Commit.Sha
   */
  public changeCommitSelection(
    repository: Repository,
    sha: string
  ): Promise<void> {
    return this.appStore._changeCommitSelection(repository, sha)
  }

  /**
   * Change the selected changed file in the history view.
   *
   * @param repository The currently active repository instance
   *
   * @param file A FileChange instance among those available in
   *            IHistoryState.changedFiles
   */
  public changeFileSelection(
    repository: Repository,
    file: CommittedFileChange
  ): Promise<void> {
    return this.appStore._changeFileSelection(repository, file)
  }

  /** Set the repository filter text. */
  public setRepositoryFilterText(text: string): Promise<void> {
    return this.appStore._setRepositoryFilterText(text)
  }

  /** Select the repository. */
  public selectRepository(
    repository: Repository | CloningRepository
  ): Promise<Repository | null> {
    return this.appStore._selectRepository(repository)
  }

  /** Load the working directory status. */
  public loadStatus(repository: Repository): Promise<boolean> {
    return this.appStore._loadStatus(repository)
  }

  /** Change the selected section in the repository. */
  public changeRepositorySection(
    repository: Repository,
    section: RepositorySectionTab
  ): Promise<void> {
    return this.appStore._changeRepositorySection(repository, section)
  }

  /** Change the currently selected file in Changes. */
  public changeChangesSelection(
    repository: Repository,
    selectedFiles: WorkingDirectoryFileChange[]
  ): Promise<void> {
    return this.appStore._changeChangesSelection(repository, selectedFiles)
  }

  /**
   * Commit the changes which were marked for inclusion, using the given commit
   * summary and description and optionally any number of commit message trailers
   * which will be merged into the final commit message.
   */
  public async commitIncludedChanges(
    repository: Repository,
    summary: string,
    description: string | null,
    trailers?: ReadonlyArray<ITrailer>
  ): Promise<boolean> {
    return this.appStore._commitIncludedChanges(
      repository,
      summary,
      description,
      trailers
    )
  }

  /** Change the file's includedness. */
  public changeFileIncluded(
    repository: Repository,
    file: WorkingDirectoryFileChange,
    include: boolean
  ): Promise<void> {
    return this.appStore._changeFileIncluded(repository, file, include)
  }

  /** Change the file's line selection state. */
  public changeFileLineSelection(
    repository: Repository,
    file: WorkingDirectoryFileChange,
    diffSelection: DiffSelection
  ): Promise<void> {
    return this.appStore._changeFileLineSelection(
      repository,
      file,
      diffSelection
    )
  }

  /** Change the Include All state. */
  public changeIncludeAllFiles(
    repository: Repository,
    includeAll: boolean
  ): Promise<void> {
    return this.appStore._changeIncludeAllFiles(repository, includeAll)
  }

  /**
   * Refresh the repository. This would be used, e.g., when the app gains focus.
   */
  public refreshRepository(repository: Repository): Promise<void> {
    return this.appStore._refreshRepository(repository)
  }

  /** Show the popup. This will close any current popup. */
  public showPopup(popup: Popup): Promise<void> {
    return this.appStore._showPopup(popup)
  }

  /** Close the current popup. */
  public closePopup(): Promise<void> {
    return this.appStore._closePopup()
  }

  /** Show the foldout. This will close any current popup. */
  public showFoldout(foldout: Foldout): Promise<void> {
    return this.appStore._showFoldout(foldout)
  }

  /** Close the current foldout. If opening a new foldout use closeFoldout instead. */
  public closeCurrentFoldout(): Promise<void> {
    return this.appStore._closeCurrentFoldout()
  }

  /** Close the specified foldout. */
  public closeFoldout(foldout: FoldoutType): Promise<void> {
    return this.appStore._closeFoldout(foldout)
  }

  /**
   * Create a new branch from the given starting point and check it out.
   *
   * If the startPoint argument is omitted the new branch will be created based
   * off of the current state of HEAD.
   */
  public createBranch(
    repository: Repository,
    name: string,
    startPoint?: string
  ): Promise<Repository> {
    return this.appStore._createBranch(repository, name, startPoint)
  }

  /** Check out the given branch. */
  public checkoutBranch(
    repository: Repository,
    branch: Branch | string
  ): Promise<Repository> {
    return this.appStore._checkoutBranch(repository, branch)
  }

  /** Push the current branch. */
  public push(repository: Repository): Promise<void> {
    return this.appStore._push(repository)
  }

  /** Pull the current branch. */
  public pull(repository: Repository): Promise<void> {
    return this.appStore._pull(repository)
  }

  /** Fetch a specific refspec for the repository. */
  public fetchRefspec(
    repository: Repository,
    fetchspec: string
  ): Promise<void> {
    return this.appStore._fetchRefspec(repository, fetchspec)
  }

  /** Fetch all refs for the repository */
  public fetch(repository: Repository, fetchType: FetchType): Promise<void> {
    return this.appStore._fetch(repository, fetchType)
  }

  /** Publish the repository to GitHub with the given properties. */
  public publishRepository(
    repository: Repository,
    name: string,
    description: string,
    private_: boolean,
    account: Account,
    org: IAPIUser | null
  ): Promise<Repository> {
    return this.appStore._publishRepository(
      repository,
      name,
      description,
      private_,
      account,
      org
    )
  }

  /**
   * Post the given error. This will send the error through the standard error
   * handler machinery.
   */
  public async postError(error: Error): Promise<void> {
    let currentError: Error | null = error
    for (let i = this.errorHandlers.length - 1; i >= 0; i--) {
      const handler = this.errorHandlers[i]
      currentError = await handler(currentError, this)

      if (!currentError) {
        break
      }
    }

    if (currentError) {
      fatalError(
        `Unhandled error ${currentError}. This shouldn't happen! All errors should be handled, even if it's just by the default handler.`
      )
    }
  }

  /**
   * Post the given error. Note that this bypasses the standard error handler
   * machinery. You probably don't want that. See `Dispatcher.postError`
   * instead.
   */
  public presentError(error: Error): Promise<void> {
    return this.appStore._pushError(error)
  }

  /** Clear the given error. */
  public clearError(error: Error): Promise<void> {
    return this.appStore._clearError(error)
  }

  /**
   * Clone a missing repository to the previous path, and update it's
   * state in the repository list if the clone completes without error.
   */
  public cloneAgain(url: string, path: string): Promise<void> {
    return this.appStore._cloneAgain(url, path)
  }

  /** Clone the repository to the path. */
  public async clone(
    url: string,
    path: string,
    options?: { branch?: string }
  ): Promise<Repository | null> {
    return this.appStore._completeOpenInDesktop(async () => {
      const { promise, repository } = this.appStore._clone(url, path, options)
      await this.selectRepository(repository)
      const success = await promise
      // TODO: this exit condition is not great, bob
      if (!success) {
        return null
      }

      const addedRepositories = await this.addRepositories([path])
      const addedRepository = addedRepositories[0]
      await this.selectRepository(addedRepository)

      return addedRepository
    })
  }

  /** Rename the branch to a new name. */
  public renameBranch(
    repository: Repository,
    branch: Branch,
    newName: string
  ): Promise<void> {
    return this.appStore._renameBranch(repository, branch, newName)
  }

  /**
   * Delete the branch. This will delete both the local branch and the remote
   * branch, and then check out the default branch.
   */
  public deleteBranch(
    repository: Repository,
    branch: Branch,
    includeRemote: boolean
  ): Promise<void> {
    return this.appStore._deleteBranch(repository, branch, includeRemote)
  }

  /** Discard the changes to the given files. */
  public discardChanges(
    repository: Repository,
    files: ReadonlyArray<WorkingDirectoryFileChange>
  ): Promise<void> {
    return this.appStore._discardChanges(repository, files)
  }

  /** Undo the given commit. */
  public undoCommit(repository: Repository, commit: Commit): Promise<void> {
    return this.appStore._undoCommit(repository, commit)
  }

  /** Revert the commit with the given SHA */
  public revertCommit(repository: Repository, commit: Commit): Promise<void> {
    return this.appStore._revertCommit(repository, commit)
  }

  /**
   * Set the width of the repository sidebar to the given
   * value. This affects the changes and history sidebar
   * as well as the first toolbar section which contains
   * repo selection on all platforms and repo selection and
   * app menu on Windows.
   */
  public setSidebarWidth(width: number): Promise<void> {
    return this.appStore._setSidebarWidth(width)
  }

  /**
   * Set the update banner's visibility
   */
  public setUpdateBannerVisibility(isVisible: boolean) {
    return this.appStore._setUpdateBannerVisibility(isVisible)
  }

  /**
   * Set the divering branch notification banner's visibility
   */
  public setDivergingBranchBannerVisibility(isVisible: boolean) {
    return this.appStore._setDivergingBranchBannerVisibility(isVisible)
  }

  /**
   * Reset the width of the repository sidebar to its default
   * value. This affects the changes and history sidebar
   * as well as the first toolbar section which contains
   * repo selection on all platforms and repo selection and
   * app menu on Windows.
   */
  public resetSidebarWidth(): Promise<void> {
    return this.appStore._resetSidebarWidth()
  }

  /**
   * Set the width of the commit summary column in the
   * history view to the given value.
   */
  public setCommitSummaryWidth(width: number): Promise<void> {
    return this.appStore._setCommitSummaryWidth(width)
  }

  /**
   * Reset the width of the commit summary column in the
   * history view to its default value.
   */
  public resetCommitSummaryWidth(): Promise<void> {
    return this.appStore._resetCommitSummaryWidth()
  }

  /** Update the repository's issues from GitHub. */
  public refreshIssues(repository: GitHubRepository): Promise<void> {
    return this.appStore._refreshIssues(repository)
  }

  /** End the Welcome flow. */
  public endWelcomeFlow(): Promise<void> {
    return this.appStore._endWelcomeFlow()
  }

  /**
   * Set the commit summary and description for a work-in-progress
   * commit in the changes view for a particular repository.
   */
  public setCommitMessage(
    repository: Repository,
    message: ICommitMessage | null
  ): Promise<void> {
    return this.appStore._setCommitMessage(repository, message)
  }

  /** Add the account to the app. */
  public addAccount(account: Account): Promise<void> {
    return this.appStore._addAccount(account)
  }

  /** Remove the given account from the app. */
  public removeAccount(account: Account): Promise<void> {
    return this.appStore._removeAccount(account)
  }

  /**
   * Ask the dispatcher to apply a transformation function to the current
   * state of the application menu.
   *
   * Since the dispatcher is asynchronous it's possible for components
   * utilizing the menu state to have an out-of-date view of the state
   * of the app menu which is why they're not allowed to transform it
   * directly.
   *
   * To work around potential race conditions consumers instead pass a
   * delegate which receives the updated application menu and allows
   * them to perform the necessary state transitions. The AppMenu instance
   * is itself immutable but does offer transformation methods and in
   * order for the state to be properly updated the delegate _must_ return
   * the latest transformed instance of the AppMenu.
   */
  public setAppMenuState(update: (appMenu: AppMenu) => AppMenu): Promise<void> {
    return this.appStore._setAppMenuState(update)
  }

  /**
   * Tell the main process to execute (i.e. simulate a click of) the given menu item.
   */
  public executeMenuItem(item: ExecutableMenuItem): Promise<void> {
    executeMenuItem(item)
    return Promise.resolve()
  }

  /**
   * Set whether or not to to add a highlight class to the app menu toolbar icon.
   * Used to highlight the button when the Alt key is pressed.
   *
   * Only applicable on non-macOS platforms.
   */
  public setAccessKeyHighlightState(highlight: boolean): Promise<void> {
    return this.appStore._setAccessKeyHighlightState(highlight)
  }

  /** Merge the named branch into the current branch. */
  public mergeBranch(
    repository: Repository,
    branch: string,
    mergeStatus: MergeResultStatus | null
  ): Promise<void> {
    return this.appStore._mergeBranch(repository, branch, mergeStatus)
  }

  /** Record the given launch stats. */
  public recordLaunchStats(stats: ILaunchStats): Promise<void> {
    return this.appStore._recordLaunchStats(stats)
  }

  /** Report any stats if needed. */
  public reportStats(): Promise<void> {
    return this.appStore._reportStats()
  }

  /** Changes the URL for the remote that matches the given name  */
  public setRemoteURL(
    repository: Repository,
    name: string,
    url: string
  ): Promise<void> {
    return this.appStore._setRemoteURL(repository, name, url)
  }

  /** Open the URL in a browser */
  public openInBrowser(url: string): Promise<boolean> {
    return this.appStore._openInBrowser(url)
  }

  /** Add the pattern to the repository's gitignore. */
  public appendIgnoreRule(
    repository: Repository,
    pattern: string | string[]
  ): Promise<void> {
    return this.appStore._appendIgnoreRule(repository, pattern)
  }

  /** Opens a Git-enabled terminal setting the working directory to the repository path */
  public async openShell(
    path: string,
    ignoreWarning: boolean = false
  ): Promise<void> {
    const gitFound = await isGitOnPath()
    if (gitFound || ignoreWarning) {
      this.appStore._openShell(path)
    } else {
      this.appStore._showPopup({ type: PopupType.InstallGit, path })
    }
  }

  /**
   * Opens a path in the external editor selected by the user.
   */
  public async openInExternalEditor(fullPath: string): Promise<void> {
    return this.appStore._openInExternalEditor(fullPath)
  }

  /**
   * Persist the given content to the repository's root .gitignore.
   *
   * If the repository root doesn't contain a .gitignore file one
   * will be created, otherwise the current file will be overwritten.
   */
  public saveGitIgnore(repository: Repository, text: string): Promise<void> {
    return this.appStore._saveGitIgnore(repository, text)
  }

  /** Set whether the user has opted out of stats reporting. */
  public setStatsOptOut(optOut: boolean): Promise<void> {
    return this.appStore.setStatsOptOut(optOut)
  }

  /**
   * Clear any in-flight sign in state and return to the
   * initial (no sign-in) state.
   */
  public resetSignInState(): Promise<void> {
    return this.appStore._resetSignInState()
  }

  /**
   * Initiate a sign in flow for github.com. This will put the store
   * in the Authentication step ready to receive user credentials.
   */
  public beginDotComSignIn(): Promise<void> {
    return this.appStore._beginDotComSignIn()
  }

  /**
   * Initiate a sign in flow for a GitHub Enterprise instance. This will
   * put the store in the EndpointEntry step ready to receive the url
   * to the enterprise instance.
   */
  public beginEnterpriseSignIn(): Promise<void> {
    return this.appStore._beginEnterpriseSignIn()
  }

  /**
   * Attempt to advance from the EndpointEntry step with the given endpoint
   * url. This method must only be called when the store is in the authentication
   * step or an error will be thrown.
   *
   * The provided endpoint url will be validated for syntactic correctness as
   * well as connectivity before the promise resolves. If the endpoint url is
   * invalid or the host can't be reached the promise will be rejected and the
   * sign in state updated with an error to be presented to the user.
   *
   * If validation is successful the store will advance to the authentication
   * step.
   */
  public setSignInEndpoint(url: string): Promise<void> {
    return this.appStore._setSignInEndpoint(url)
  }

  /**
   * Attempt to advance from the authentication step using a username
   * and password. This method must only be called when the store is
   * in the authentication step or an error will be thrown. If the
   * provided credentials are valid the store will either advance to
   * the Success step or to the TwoFactorAuthentication step if the
   * user has enabled two factor authentication.
   *
   * If an error occurs during sign in (such as invalid credentials)
   * the authentication state will be updated with that error so that
   * the responsible component can present it to the user.
   */
  public setSignInCredentials(
    username: string,
    password: string
  ): Promise<void> {
    return this.appStore._setSignInCredentials(username, password)
  }

  /**
   * Initiate an OAuth sign in using the system configured browser.
   * This method must only be called when the store is in the authentication
   * step or an error will be thrown.
   *
   * The promise returned will only resolve once the user has successfully
   * authenticated. If the user terminates the sign-in process by closing
   * their browser before the protocol handler is invoked, by denying the
   * protocol handler to execute or by providing the wrong credentials
   * this promise will never complete.
   */
  public requestBrowserAuthentication(): Promise<void> {
    return this.appStore._requestBrowserAuthentication()
  }

  /**
   * Attempt to complete the sign in flow with the given OTP token.\
   * This method must only be called when the store is in the
   * TwoFactorAuthentication step or an error will be thrown.
   *
   * If the provided token is valid the store will advance to
   * the Success step.
   *
   * If an error occurs during sign in (such as invalid credentials)
   * the authentication state will be updated with that error so that
   * the responsible component can present it to the user.
   */
  public setSignInOTP(otp: string): Promise<void> {
    return this.appStore._setSignInOTP(otp)
  }

  /**
   * Launch a sign in dialog for authenticating a user with
   * GitHub.com.
   */
  public async showDotComSignInDialog(): Promise<void> {
    await this.appStore._beginDotComSignIn()
    await this.appStore._showPopup({ type: PopupType.SignIn })
  }

  /**
   * Launch a sign in dialog for authenticating a user with
   * a GitHub Enterprise instance.
   */
  public async showEnterpriseSignInDialog(): Promise<void> {
    await this.appStore._beginEnterpriseSignIn()
    await this.appStore._showPopup({ type: PopupType.SignIn })
  }

  /**
   * Register a new error handler.
   *
   * Error handlers are called in order starting with the most recently
   * registered handler. The error which the returned {Promise} resolves to is
   * passed to the next handler, etc. If the handler's {Promise} resolves to
   * null, error propagation is halted.
   */
  public registerErrorHandler(handler: ErrorHandler): Disposable {
    this.errorHandlers.push(handler)

    return new Disposable(() => {
      const i = this.errorHandlers.indexOf(handler)
      if (i >= 0) {
        this.errorHandlers.splice(i, 1)
      }
    })
  }

  /**
   * Update the location of an existing repository and clear the missing flag.
   */
  public async relocateRepository(repository: Repository): Promise<void> {
    const directories = remote.dialog.showOpenDialog({
      properties: ['openDirectory'],
    })

    if (directories && directories.length > 0) {
      const newPath = directories[0]
      await this.updateRepositoryPath(repository, newPath)
    }
  }

  /** Update the repository's path. */
  private async updateRepositoryPath(
    repository: Repository,
    path: string
  ): Promise<void> {
    await this.appStore._updateRepositoryPath(repository, path)
  }

  public async setAppFocusState(isFocused: boolean): Promise<void> {
    await this.appStore._setAppFocusState(isFocused)
  }

  public async dispatchURLAction(action: URLActionType): Promise<void> {
    switch (action.name) {
      case 'oauth':
        try {
          log.info(`[Dispatcher] requesting authenticated user`)
          const user = await requestAuthenticatedUser(action.code, action.state)
          if (user) {
            resolveOAuthRequest(user)
          } else if (user === null) {
            rejectOAuthRequest(new Error('Unable to fetch authenticated user.'))
          }
        } catch (e) {
          rejectOAuthRequest(e)
        }

        if (__DARWIN__) {
          // workaround for user reports that the application doesn't receive focus
          // after completing the OAuth signin in the browser
          const window = remote.getCurrentWindow()
          if (!window.isFocused()) {
            log.info(
              `refocusing the main window after the OAuth flow is completed`
            )
            window.focus()
          }
        }
        break

      case 'open-repository-from-url':
        const { url } = action
        const repository = await this.openRepository(url)
        if (repository) {
          await this.handleCloneInDesktopOptions(repository, action)
        } else {
          log.warn(
            `Open Repository from URL failed, did not find repository: ${url} - payload: ${JSON.stringify(
              action
            )}`
          )
        }
        break

      case 'open-repository-from-path':
        // user may accidentally provide a folder within the repository
        // this ensures we use the repository root, if it is actually a repository
        // otherwise we consider it an untracked repository
        const path = (await validatedRepositoryPath(action.path)) || action.path
        const state = this.appStore.getState()
        let existingRepository = matchExistingRepository(
          state.repositories,
          path
        )

        // in case this is valid git repository, there is no need to ask
        // user for confirmation and it can be added automatically
        if (existingRepository == null) {
          const isRepository = await isGitRepository(path)
          if (isRepository) {
            const addedRepositories = await this.addRepositories([path])
            existingRepository = addedRepositories[0]
          }
        }

        if (existingRepository) {
          await this.selectRepository(existingRepository)
          this.statsStore.recordAddExistingRepository()
        } else {
          await this.showPopup({
            type: PopupType.AddRepository,
            path,
          })
        }
        break

      default:
        const unknownAction: IUnknownAction = action
        log.warn(
          `Unknown URL action: ${
            unknownAction.name
          } - payload: ${JSON.stringify(unknownAction)}`
        )
    }
  }

  /**
   * Sets the user's preference so that confirmation to remove repo is not asked
   */
  public setConfirmRepoRemovalSetting(value: boolean): Promise<void> {
    return this.appStore._setConfirmRepositoryRemovalSetting(value)
  }

  /**
   * Sets the user's preference so that confirmation to discard changes is not asked
   */
  public setConfirmDiscardChangesSetting(value: boolean): Promise<void> {
    return this.appStore._setConfirmDiscardChangesSetting(value)
  }

  /**
   * Sets the user's preference for an external program to open repositories in.
   */
  public setExternalEditor(editor: ExternalEditor): Promise<void> {
    return this.appStore._setExternalEditor(editor)
  }

  /**
   * Sets the user's preferred shell.
   */
  public setShell(shell: Shell): Promise<void> {
    return this.appStore._setShell(shell)
  }

  private async handleCloneInDesktopOptions(
    repository: Repository,
    action: IOpenRepositoryFromURLAction
  ): Promise<void> {
    const { filepath, pr, branch } = action

    if (pr != null && branch != null) {
      // we need to refetch for a forked PR and check that out
      await this.fetchRefspec(repository, `pull/${pr}/head:${branch}`)
    }

    const state = this.repositoryStateManager.get(repository)

    if (pr == null && branch != null) {
      const branches = state.branchesState.allBranches

      // I don't want to invoke Git functionality from the dispatcher, which
      // would help by using getDefaultRemote here to get the definitive ref,
      // so this falls back to finding any remote branch matching the name
      // received from the "Clone in Desktop" action
      const localBranch =
        branches.find(b => b.upstreamWithoutRemote === branch) || null

      if (localBranch == null) {
        await this.fetch(repository, FetchType.BackgroundTask)
      }
    }

    if (branch != null) {
      let shouldCheckoutBranch = true

      const { tip } = state.branchesState

      if (tip.kind === TipState.Valid) {
        shouldCheckoutBranch = tip.branch.nameWithoutRemote !== branch
      }

      if (shouldCheckoutBranch) {
        await this.checkoutBranch(repository, branch)
      }
    }

    if (filepath != null) {
      const fullPath = Path.join(repository.path, filepath)
      // because Windows uses different path separators here
      const normalized = Path.normalize(fullPath)
      shell.showItemInFolder(normalized)
    }
  }

  private async openRepository(url: string): Promise<Repository | null> {
    const state = this.appStore.getState()
    const repositories = state.repositories
    const existingRepository = repositories.find(r => {
      if (r instanceof Repository) {
        const gitHubRepository = r.gitHubRepository
        if (!gitHubRepository) {
          return false
        }
        return gitHubRepository.cloneURL === url
      } else {
        return false
      }
    })

    if (existingRepository) {
      return await this.selectRepository(existingRepository)
    }

    return this.appStore._startOpenInDesktop(() => {
      this.changeCloneRepositoriesTab(CloneRepositoryTab.Generic)
      this.showPopup({
        type: PopupType.CloneRepository,
        initialURL: url,
      })
    })
  }

  /**
   * Install the CLI tool.
   *
   * This is used only on macOS.
   */
  public async installCLI() {
    try {
      await installCLI()

      this.showPopup({ type: PopupType.CLIInstalled })
    } catch (e) {
      log.error('Error installing CLI', e)

      this.postError(e)
    }
  }

  /** Prompt the user to authenticate for a generic git server. */
  public promptForGenericGitAuthentication(
    repository: Repository | CloningRepository,
    retry: RetryAction
  ): Promise<void> {
    return this.appStore.promptForGenericGitAuthentication(repository, retry)
  }

  /** Save the generic git credentials. */
  public async saveGenericGitCredentials(
    hostname: string,
    username: string,
    password: string
  ): Promise<void> {
    log.info(`storing generic credentials for '${hostname}' and '${username}'`)
    setGenericUsername(hostname, username)

    try {
      await setGenericPassword(hostname, username, password)
    } catch (e) {
      log.error(
        `Error saving generic git credentials: ${username}@${hostname}`,
        e
      )

      this.postError(e)
    }
  }

  /** Perform the given retry action. */
  public async performRetry(retryAction: RetryAction): Promise<void> {
    switch (retryAction.type) {
      case RetryActionType.Push:
        return this.push(retryAction.repository)

      case RetryActionType.Pull:
        return this.pull(retryAction.repository)

      case RetryActionType.Fetch:
        return this.fetch(retryAction.repository, FetchType.UserInitiatedTask)

      case RetryActionType.Clone:
        await this.clone(retryAction.url, retryAction.path, retryAction.options)
        break

      default:
        return assertNever(retryAction, `Unknown retry action: ${retryAction}`)
    }
  }

  /** Change the selected image diff type. */
  public changeImageDiffType(type: ImageDiffType): Promise<void> {
    return this.appStore._changeImageDiffType(type)
  }

  /** Install the global Git LFS filters. */
  public installGlobalLFSFilters(force: boolean): Promise<void> {
    return this.appStore._installGlobalLFSFilters(force)
  }

  /** Install the LFS filters */
  public installLFSHooks(
    repositories: ReadonlyArray<Repository>
  ): Promise<void> {
    return this.appStore._installLFSHooks(repositories)
  }

  /** Change the selected Clone Repository tab. */
  public changeCloneRepositoriesTab(tab: CloneRepositoryTab): Promise<void> {
    return this.appStore._changeCloneRepositoriesTab(tab)
  }

  /** Open the merge tool for the given file. */
  public openMergeTool(repository: Repository, path: string): Promise<void> {
    return this.appStore._openMergeTool(repository, path)
  }

  /** Change the selected Branches foldout tab. */
  public changeBranchesTab(tab: BranchesTab): Promise<void> {
    return this.appStore._changeBranchesTab(tab)
  }

  /**
   * Open the Create Pull Request page on GitHub after verifying ahead/behind.
   *
   * Note that this method will present the user with a dialog in case the
   * current branch in the repository is ahead or behind the remote.
   * The dialog lets the user choose whether get in sync with the remote
   * or open the PR anyway. This is distinct from the
   * openCreatePullRequestInBrowser method which immediately opens the
   * create pull request page without showing a dialog.
   */
  public createPullRequest(repository: Repository): Promise<void> {
    return this.appStore._createPullRequest(repository)
  }

  /**
   * Show the current pull request on github.com
   */
  public showPullRequest(repository: Repository): Promise<void> {
    return this.appStore._showPullRequest(repository)
  }

  /**
   * Immediately open the Create Pull Request page on GitHub.
   *
   * See the createPullRequest method for more details.
   */
  public openCreatePullRequestInBrowser(
    repository: Repository,
    branch: Branch
  ): Promise<void> {
    return this.appStore._openCreatePullRequestInBrowser(repository, branch)
  }

  /**
   * Update the existing `upstream` remote to point to the repository's parent.
   */
  public updateExistingUpstreamRemote(repository: Repository): Promise<void> {
    return this.appStore._updateExistingUpstreamRemote(repository)
  }

  /** Ignore the existing `upstream` remote. */
  public ignoreExistingUpstreamRemote(repository: Repository): Promise<void> {
    return this.appStore._ignoreExistingUpstreamRemote(repository)
  }

  /** Checks out a PR whose ref exists locally or in a forked repo. */
  public async checkoutPullRequest(
    repository: Repository,
    pullRequest: PullRequest
  ): Promise<void> {
    return this.appStore._checkoutPullRequest(repository, pullRequest)
  }

  /**
   * Set whether the user has chosen to hide or show the
   * co-authors field in the commit message component
   *
   * @param repository Co-author settings are per-repository
   */
  public setShowCoAuthoredBy(
    repository: Repository,
    showCoAuthoredBy: boolean
  ) {
    return this.appStore._setShowCoAuthoredBy(repository, showCoAuthoredBy)
  }

  /**
   * Update the per-repository co-authors list
   *
   * @param repository Co-author settings are per-repository
   * @param coAuthors  Zero or more authors
   */
  public setCoAuthors(
    repository: Repository,
    coAuthors: ReadonlyArray<IAuthor>
  ) {
    return this.appStore._setCoAuthors(repository, coAuthors)
  }

  /**
   * Initialze the compare state for the current repository.
   */
  public initializeCompare(
    repository: Repository,
    initialAction?: CompareAction
  ) {
    return this.appStore._initializeCompare(repository, initialAction)
  }

  /**
   * Update the compare state for the current repository
   */
  public executeCompare(repository: Repository, action: CompareAction) {
    return this.appStore._executeCompare(repository, action)
  }

  /** Update the compare form state for the current repository */
  public updateCompareForm<K extends keyof ICompareFormUpdate>(
    repository: Repository,
    newState: Pick<ICompareFormUpdate, K>
  ) {
    return this.appStore._updateCompareForm(repository, newState)
  }

  /**
   * Increments the `mergeConflictFromPullCount` metric
   */
  public recordMergeConflictFromPull() {
    return this.statsStore.recordMergeConflictFromPull()
  }

  /**
   * Increments the `mergeConflictFromExplicitMergeCount` metric
   */
  public recordMergeConflictFromExplicitMerge() {
    return this.statsStore.recordMergeConflictFromExplicitMerge()
  }

  /**
   * Increments the `mergeIntoCurrentBranchMenuCount` metric
   */
  public recordMenuInitiatedMerge() {
    return this.statsStore.recordMenuInitiatedMerge()
  }

  /**
   * Increments the `updateFromDefaultBranchMenuCount` metric
   */
  public recordMenuInitiatedUpdate() {
    return this.statsStore.recordMenuInitiatedUpdate()
  }

  /**
   * Increments the `mergesInitiatedFromComparison` metric
   */
  public recordCompareInitiatedMerge() {
    return this.statsStore.recordCompareInitiatedMerge()
  }

  /**
   * Set the application-wide theme
   */
  public setSelectedTheme(theme: ApplicationTheme) {
    return this.appStore._setSelectedTheme(theme)
  }

  /**
   * Increments either the `repoWithIndicatorClicked` or
   * the `repoWithoutIndicatorClicked` metric
   */
  public recordRepoClicked(repoHasIndicator: boolean) {
    return this.statsStore.recordRepoClicked(repoHasIndicator)
  }

  /** The number of times the user dismisses the diverged branch notification
   * Increments the `divergingBranchBannerDismissal` metric
   */
  public recordDivergingBranchBannerDismissal() {
    return this.statsStore.recordDivergingBranchBannerDismissal()
  }

  /**
   * Increments the `dotcomPushCount` metric
   */
  public recordPushToGitHub() {
    return this.statsStore.recordPushToGitHub()
  }

  /**
   * Increments the `enterprisePushCount` metric
   */
  public recordPushToGitHubEnterprise() {
    return this.statsStore.recordPushToGitHubEnterprise()
  }

  /**
   * Increments the `externalPushCount` metric
   */
  public recordPushToGenericRemote() {
    return this.statsStore.recordPushToGenericRemote()
  }

  /**
   * Increments the `divergingBranchBannerInitiatedCompare` metric
   */
  public recordDivergingBranchBannerInitiatedCompare() {
    return this.statsStore.recordDivergingBranchBannerInitiatedCompare()
  }

  /**
   * Increments the `divergingBranchBannerInfluencedMerge` metric
   */
  public recordDivergingBranchBannerInfluencedMerge() {
    return this.statsStore.recordDivergingBranchBannerInfluencedMerge()
  }

  /**
   * Increments the `divergingBranchBannerInitatedMerge` metric
   */
  public recordDivergingBranchBannerInitatedMerge() {
    return this.statsStore.recordDivergingBranchBannerInitatedMerge()
  }

<<<<<<< HEAD
  /**
   * Increments the `recordMergeSuccesfulAfterConflicts` metric
   */
  public recordMergeSuccesfulAfterConflicts() {
    return this.statsStore.recordMergeSuccesfulAfterConflicts()
  }

  /**
   * Increments the `recordMergeAbortedAfterConflicts` metric
   */
  public recordMergeAbortedAfterConflicts() {
    return this.statsStore.recordMergeAbortedAfterConflicts()
=======
  public recordWelcomeWizardInitiated() {
    return this.statsStore.recordWelcomeWizardInitiated()
  }

  public recordCreateRepository() {
    this.statsStore.recordCreateRepository()
  }

  public recordAddExistingRepository() {
    this.statsStore.recordAddExistingRepository()
>>>>>>> 2a7b9040
  }
}<|MERGE_RESOLUTION|>--- conflicted
+++ resolved
@@ -1294,7 +1294,6 @@
     return this.statsStore.recordDivergingBranchBannerInitatedMerge()
   }
 
-<<<<<<< HEAD
   /**
    * Increments the `recordMergeSuccesfulAfterConflicts` metric
    */
@@ -1307,7 +1306,8 @@
    */
   public recordMergeAbortedAfterConflicts() {
     return this.statsStore.recordMergeAbortedAfterConflicts()
-=======
+  }
+
   public recordWelcomeWizardInitiated() {
     return this.statsStore.recordWelcomeWizardInitiated()
   }
@@ -1318,6 +1318,5 @@
 
   public recordAddExistingRepository() {
     this.statsStore.recordAddExistingRepository()
->>>>>>> 2a7b9040
   }
 }