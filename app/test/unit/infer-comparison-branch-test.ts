import { expect } from 'chai'
import { inferComparisonBranch } from '../../src/lib/stores/helpers/infer-comparison-branch'
import { Branch, BranchType } from '../../src/models/branch'
import { Commit } from '../../src/models/commit'
import { CommitIdentity } from '../../src/models/commit-identity'
import { GitHubRepository } from '../../src/models/github-repository'
import { Owner } from '../../src/models/owner'
import { PullRequest, PullRequestRef } from '../../src/models/pull-request'
import { Repository } from '../../src/models/repository'
import { IRemote } from '../../src/models/remote'
import { ComparisonCache } from '../../src/lib/comparison-cache'

function createTestCommit(sha: string) {
  return new Commit(
    sha,
    '',
    '',
    new CommitIdentity('tester', 'tester@test.com', new Date()),
    new CommitIdentity('tester', 'tester@test.com', new Date()),
    [],
    []
  )
}

function createTestBranch(
  name: string,
  sha: string,
  remote: string | null = null
) {
  return new Branch(name, remote, createTestCommit(sha), BranchType.Local)
}

function createTestGhRepo(
  name: string,
  defaultBranch: string | null = null,
  parent: GitHubRepository | null = null
) {
  return new GitHubRepository(
    name,
    new Owner('', '', null),
    null,
    false,
    '',
    `${
      defaultBranch !== null && defaultBranch.indexOf('/') !== -1
        ? defaultBranch.split('/')[1]
        : defaultBranch
    }`,
    `${name.indexOf('/') !== -1 ? name.split('/')[1] : name}.git`,
    parent
  )
}

function createTestPrRef(
  branch: Branch,
  ghRepo: GitHubRepository | null = null
) {
  return new PullRequestRef(branch.name, branch.tip.sha, ghRepo)
}

function createTestPr(head: PullRequestRef, base: PullRequestRef) {
  return new PullRequest(-1, new Date(), null, '', 1, head, base, '')
}

function createTestRepo(ghRepo: GitHubRepository | null = null) {
  return new Repository('', -1, ghRepo, false)
}

function mockGetRemotes(repo: Repository): Promise<ReadonlyArray<IRemote>> {
  return Promise.resolve([])
}

describe('inferComparisonBranch', () => {
  const branches = [
    createTestBranch('master', '0', 'origin'),
    createTestBranch('dev', '1', 'origin'),
    createTestBranch('staging', '2', 'origin'),
    createTestBranch('default', '3', 'origin'),
    createTestBranch('head', '4', 'origin'),
    createTestBranch('upstream/base', '5', 'upstream'),
    createTestBranch('fork', '6', 'origin'),
  ]
  const comparisonCache = new ComparisonCache()

  beforeEach(() => {
    comparisonCache.clear()
  })

  let mockComparisonCache: ComparisonCache
  beforeEach(() => {
    mockComparisonCache = new ComparisonCache()
  })

  it('Returns the master branch when given unhosted repo', async () => {
    const repo = createTestRepo()
    const branch = await inferComparisonBranch(
      repo,
      branches,
      null,
      null,
      mockGetRemotes,
<<<<<<< HEAD
      mockComparisonCache
=======
      comparisonCache
>>>>>>> 378035ad
    )

    expect(branch).is.not.null
    expect(branch!.tip.sha).to.equal('0')
  })

  it('Returns the default branch of a GitHub repository', async () => {
    const ghRepo: GitHubRepository = createTestGhRepo('test', 'default')
    const repo = createTestRepo(ghRepo)

    const branch = await inferComparisonBranch(
      repo,
      branches,
      null,
      null,
      mockGetRemotes,
<<<<<<< HEAD
      mockComparisonCache
=======
      comparisonCache
>>>>>>> 378035ad
    )

    expect(branch).is.not.null
    expect(branch!.name).to.equal('default')
  })

  it('Returns the branch associated with the PR', async () => {
    const ghRepo: GitHubRepository = createTestGhRepo('test', 'default')
    const repo = createTestRepo(ghRepo)
    const head = createTestPrRef(branches[4])
    const base = createTestPrRef(branches[5])
    const pr: PullRequest = createTestPr(head, base)

    const branch = await inferComparisonBranch(
      repo,
      branches,
      pr,
      null,
      mockGetRemotes,
<<<<<<< HEAD
      mockComparisonCache
=======
      comparisonCache
>>>>>>> 378035ad
    )

    expect(branch).is.not.null
    expect(branch!.upstream).to.equal(branches[5].upstream)
  })

  it('Returns the default branch of the fork if it is ahead of the current branch', async () => {
    const currentBranch = branches[3]
    const defaultBranch = branches[6]
    const parent = createTestGhRepo('parent', 'parent')
    const fork = createTestGhRepo('fork', 'fork', parent)
    const repo = createTestRepo(fork)

<<<<<<< HEAD
    mockComparisonCache.set(currentBranch.tip.sha, defaultBranch.tip.sha, {
=======
    comparisonCache.set(currentBranch.tip.sha, defaultBranch.tip.sha, {
>>>>>>> 378035ad
      ahead: 1,
      behind: 0,
    })

    const branch = await inferComparisonBranch(
      repo,
      branches,
      null,
      currentBranch,
      mockGetRemotes,
<<<<<<< HEAD
      mockComparisonCache
=======
      comparisonCache
>>>>>>> 378035ad
    )

    expect(branch).is.not.null
    expect(branch!.name).to.equal(defaultBranch.name)
  })

  it("Returns the default branch of the fork's parent branch if the fork is not ahead of the current branch", async () => {
    const defaultBranchOfParent = branches[5]
    const defaultBranchOfFork = branches[4]
    const parent = createTestGhRepo(
      'parent',
      defaultBranchOfParent.nameWithoutRemote
    )
    const fork = createTestGhRepo('fork', defaultBranchOfFork.name, parent)
    const repo = createTestRepo(fork)
    const mockGetRemotes = (repo: Repository) => {
      const remotes: ReadonlyArray<IRemote> = [
        { name: 'origin', url: fork.cloneURL! },
        { name: 'upstream', url: parent.cloneURL! },
      ]

      return Promise.resolve(remotes)
    }

<<<<<<< HEAD
    mockComparisonCache.set(
=======
    comparisonCache.set(
>>>>>>> 378035ad
      defaultBranchOfParent.tip.sha,
      defaultBranchOfFork.tip.sha,
      {
        ahead: 0,
        behind: 0,
      }
    )

    const branch = await inferComparisonBranch(
      repo,
      branches,
      null,
      defaultBranchOfParent,
      mockGetRemotes,
<<<<<<< HEAD
      mockComparisonCache
=======
      comparisonCache
>>>>>>> 378035ad
    )

    expect(branch).is.not.null
    expect(branch!.upstream).to.equal(defaultBranchOfParent.upstream)
  })
})<|MERGE_RESOLUTION|>--- conflicted
+++ resolved
@@ -86,11 +86,6 @@
     comparisonCache.clear()
   })
 
-  let mockComparisonCache: ComparisonCache
-  beforeEach(() => {
-    mockComparisonCache = new ComparisonCache()
-  })
-
   it('Returns the master branch when given unhosted repo', async () => {
     const repo = createTestRepo()
     const branch = await inferComparisonBranch(
@@ -99,11 +94,7 @@
       null,
       null,
       mockGetRemotes,
-<<<<<<< HEAD
-      mockComparisonCache
-=======
-      comparisonCache
->>>>>>> 378035ad
+      comparisonCache
     )
 
     expect(branch).is.not.null
@@ -120,11 +111,7 @@
       null,
       null,
       mockGetRemotes,
-<<<<<<< HEAD
-      mockComparisonCache
-=======
-      comparisonCache
->>>>>>> 378035ad
+      comparisonCache
     )
 
     expect(branch).is.not.null
@@ -144,11 +131,7 @@
       pr,
       null,
       mockGetRemotes,
-<<<<<<< HEAD
-      mockComparisonCache
-=======
-      comparisonCache
->>>>>>> 378035ad
+      comparisonCache
     )
 
     expect(branch).is.not.null
@@ -162,11 +145,7 @@
     const fork = createTestGhRepo('fork', 'fork', parent)
     const repo = createTestRepo(fork)
 
-<<<<<<< HEAD
-    mockComparisonCache.set(currentBranch.tip.sha, defaultBranch.tip.sha, {
-=======
     comparisonCache.set(currentBranch.tip.sha, defaultBranch.tip.sha, {
->>>>>>> 378035ad
       ahead: 1,
       behind: 0,
     })
@@ -177,11 +156,7 @@
       null,
       currentBranch,
       mockGetRemotes,
-<<<<<<< HEAD
-      mockComparisonCache
-=======
-      comparisonCache
->>>>>>> 378035ad
+      comparisonCache
     )
 
     expect(branch).is.not.null
@@ -206,11 +181,7 @@
       return Promise.resolve(remotes)
     }
 
-<<<<<<< HEAD
-    mockComparisonCache.set(
-=======
     comparisonCache.set(
->>>>>>> 378035ad
       defaultBranchOfParent.tip.sha,
       defaultBranchOfFork.tip.sha,
       {
@@ -225,11 +196,7 @@
       null,
       defaultBranchOfParent,
       mockGetRemotes,
-<<<<<<< HEAD
-      mockComparisonCache
-=======
-      comparisonCache
->>>>>>> 378035ad
+      comparisonCache
     )
 
     expect(branch).is.not.null
