--- conflicted
+++ resolved
@@ -1,9 +1,6 @@
-<<<<<<< HEAD
 /* tslint:disable:no-sync-functions */
+/* eslint-disable no-sync */
 /// <reference path="./globals.d.ts" />
-=======
-/* eslint-disable no-sync */
->>>>>>> c7f14f2a
 
 import * as path from 'path'
 import * as cp from 'child_process'
